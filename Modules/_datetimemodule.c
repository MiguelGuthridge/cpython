/*  C implementation for the date/time type documented at
 *  http://www.zope.org/Members/fdrake/DateTimeWiki/FrontPage
 */

#include "Python.h"
#include "structmember.h"

#include <time.h>

#ifdef MS_WINDOWS
#  include <winsock2.h>         /* struct timeval */
#endif

/* Differentiate between building the core module and building extension
 * modules.
 */
#ifndef Py_BUILD_CORE
#define Py_BUILD_CORE
#endif
#include "datetime.h"
#undef Py_BUILD_CORE

/*[clinic input]
module datetime
class datetime.datetime "PyDateTime_DateTime *" "&PyDateTime_DateTimeType"
[clinic start generated code]*/
/*[clinic end generated code: output=da39a3ee5e6b4b0d input=78142cb64b9e98bc]*/

#include "clinic/_datetimemodule.c.h"

/* We require that C int be at least 32 bits, and use int virtually
 * everywhere.  In just a few cases we use a temp long, where a Python
 * API returns a C long.  In such cases, we have to ensure that the
 * final result fits in a C int (this can be an issue on 64-bit boxes).
 */
#if SIZEOF_INT < 4
#       error "_datetime.c requires that C int have at least 32 bits"
#endif

#define MINYEAR 1
#define MAXYEAR 9999
#define MAXORDINAL 3652059 /* date(9999,12,31).toordinal() */

/* Nine decimal digits is easy to communicate, and leaves enough room
 * so that two delta days can be added w/o fear of overflowing a signed
 * 32-bit int, and with plenty of room left over to absorb any possible
 * carries from adding seconds.
 */
#define MAX_DELTA_DAYS 999999999

/* Rename the long macros in datetime.h to more reasonable short names. */
#define GET_YEAR                PyDateTime_GET_YEAR
#define GET_MONTH               PyDateTime_GET_MONTH
#define GET_DAY                 PyDateTime_GET_DAY
#define DATE_GET_HOUR           PyDateTime_DATE_GET_HOUR
#define DATE_GET_MINUTE         PyDateTime_DATE_GET_MINUTE
#define DATE_GET_SECOND         PyDateTime_DATE_GET_SECOND
#define DATE_GET_MICROSECOND    PyDateTime_DATE_GET_MICROSECOND

/* Date accessors for date and datetime. */
#define SET_YEAR(o, v)          (((o)->data[0] = ((v) & 0xff00) >> 8), \
                 ((o)->data[1] = ((v) & 0x00ff)))
#define SET_MONTH(o, v)         (PyDateTime_GET_MONTH(o) = (v))
#define SET_DAY(o, v)           (PyDateTime_GET_DAY(o) = (v))

/* Date/Time accessors for datetime. */
#define DATE_SET_HOUR(o, v)     (PyDateTime_DATE_GET_HOUR(o) = (v))
#define DATE_SET_MINUTE(o, v)   (PyDateTime_DATE_GET_MINUTE(o) = (v))
#define DATE_SET_SECOND(o, v)   (PyDateTime_DATE_GET_SECOND(o) = (v))
#define DATE_SET_MICROSECOND(o, v)      \
    (((o)->data[7] = ((v) & 0xff0000) >> 16), \
     ((o)->data[8] = ((v) & 0x00ff00) >> 8), \
     ((o)->data[9] = ((v) & 0x0000ff)))

/* Time accessors for time. */
#define TIME_GET_HOUR           PyDateTime_TIME_GET_HOUR
#define TIME_GET_MINUTE         PyDateTime_TIME_GET_MINUTE
#define TIME_GET_SECOND         PyDateTime_TIME_GET_SECOND
#define TIME_GET_MICROSECOND    PyDateTime_TIME_GET_MICROSECOND
#define TIME_SET_HOUR(o, v)     (PyDateTime_TIME_GET_HOUR(o) = (v))
#define TIME_SET_MINUTE(o, v)   (PyDateTime_TIME_GET_MINUTE(o) = (v))
#define TIME_SET_SECOND(o, v)   (PyDateTime_TIME_GET_SECOND(o) = (v))
#define TIME_SET_MICROSECOND(o, v)      \
    (((o)->data[3] = ((v) & 0xff0000) >> 16), \
     ((o)->data[4] = ((v) & 0x00ff00) >> 8), \
     ((o)->data[5] = ((v) & 0x0000ff)))

/* Delta accessors for timedelta. */
#define GET_TD_DAYS(o)          (((PyDateTime_Delta *)(o))->days)
#define GET_TD_SECONDS(o)       (((PyDateTime_Delta *)(o))->seconds)
#define GET_TD_MICROSECONDS(o)  (((PyDateTime_Delta *)(o))->microseconds)

#define SET_TD_DAYS(o, v)       ((o)->days = (v))
#define SET_TD_SECONDS(o, v)    ((o)->seconds = (v))
#define SET_TD_MICROSECONDS(o, v) ((o)->microseconds = (v))

/* p is a pointer to a time or a datetime object; HASTZINFO(p) returns
 * p->hastzinfo.
 */
#define HASTZINFO(p) (((_PyDateTime_BaseTZInfo *)(p))->hastzinfo)
#define GET_TIME_TZINFO(p) (HASTZINFO(p) ? \
                            ((PyDateTime_Time *)(p))->tzinfo : Py_None)
#define GET_DT_TZINFO(p) (HASTZINFO(p) ? \
                          ((PyDateTime_DateTime *)(p))->tzinfo : Py_None)
/* M is a char or int claiming to be a valid month.  The macro is equivalent
 * to the two-sided Python test
 *      1 <= M <= 12
 */
#define MONTH_IS_SANE(M) ((unsigned int)(M) - 1 < 12)

/* Forward declarations. */
static PyTypeObject PyDateTime_DateType;
static PyTypeObject PyDateTime_DateTimeType;
static PyTypeObject PyDateTime_DeltaType;
static PyTypeObject PyDateTime_TimeType;
static PyTypeObject PyDateTime_TZInfoType;
static PyTypeObject PyDateTime_TimeZoneType;

_Py_IDENTIFIER(as_integer_ratio);
_Py_IDENTIFIER(fromutc);
_Py_IDENTIFIER(isoformat);
_Py_IDENTIFIER(strftime);

/* ---------------------------------------------------------------------------
 * Math utilities.
 */

/* k = i+j overflows iff k differs in sign from both inputs,
 * iff k^i has sign bit set and k^j has sign bit set,
 * iff (k^i)&(k^j) has sign bit set.
 */
#define SIGNED_ADD_OVERFLOWED(RESULT, I, J) \
    ((((RESULT) ^ (I)) & ((RESULT) ^ (J))) < 0)

/* Compute Python divmod(x, y), returning the quotient and storing the
 * remainder into *r.  The quotient is the floor of x/y, and that's
 * the real point of this.  C will probably truncate instead (C99
 * requires truncation; C89 left it implementation-defined).
 * Simplification:  we *require* that y > 0 here.  That's appropriate
 * for all the uses made of it.  This simplifies the code and makes
 * the overflow case impossible (divmod(LONG_MIN, -1) is the only
 * overflow case).
 */
static int
divmod(int x, int y, int *r)
{
    int quo;

    assert(y > 0);
    quo = x / y;
    *r = x - quo * y;
    if (*r < 0) {
        --quo;
        *r += y;
    }
    assert(0 <= *r && *r < y);
    return quo;
}

/* Nearest integer to m / n for integers m and n. Half-integer results
 * are rounded to even.
 */
static PyObject *
divide_nearest(PyObject *m, PyObject *n)
{
    PyObject *result;
    PyObject *temp;

    temp = _PyLong_DivmodNear(m, n);
    if (temp == NULL)
        return NULL;
    result = PyTuple_GET_ITEM(temp, 0);
    Py_INCREF(result);
    Py_DECREF(temp);

    return result;
}

/* ---------------------------------------------------------------------------
 * General calendrical helper functions
 */

/* For each month ordinal in 1..12, the number of days in that month,
 * and the number of days before that month in the same year.  These
 * are correct for non-leap years only.
 */
static int _days_in_month[] = {
    0, /* unused; this vector uses 1-based indexing */
    31, 28, 31, 30, 31, 30, 31, 31, 30, 31, 30, 31
};

static int _days_before_month[] = {
    0, /* unused; this vector uses 1-based indexing */
    0, 31, 59, 90, 120, 151, 181, 212, 243, 273, 304, 334
};

/* year -> 1 if leap year, else 0. */
static int
is_leap(int year)
{
    /* Cast year to unsigned.  The result is the same either way, but
     * C can generate faster code for unsigned mod than for signed
     * mod (especially for % 4 -- a good compiler should just grab
     * the last 2 bits when the LHS is unsigned).
     */
    const unsigned int ayear = (unsigned int)year;
    return ayear % 4 == 0 && (ayear % 100 != 0 || ayear % 400 == 0);
}

/* year, month -> number of days in that month in that year */
static int
days_in_month(int year, int month)
{
    assert(month >= 1);
    assert(month <= 12);
    if (month == 2 && is_leap(year))
        return 29;
    else
        return _days_in_month[month];
}

/* year, month -> number of days in year preceeding first day of month */
static int
days_before_month(int year, int month)
{
    int days;

    assert(month >= 1);
    assert(month <= 12);
    days = _days_before_month[month];
    if (month > 2 && is_leap(year))
        ++days;
    return days;
}

/* year -> number of days before January 1st of year.  Remember that we
 * start with year 1, so days_before_year(1) == 0.
 */
static int
days_before_year(int year)
{
    int y = year - 1;
    /* This is incorrect if year <= 0; we really want the floor
     * here.  But so long as MINYEAR is 1, the smallest year this
     * can see is 1.
     */
    assert (year >= 1);
    return y*365 + y/4 - y/100 + y/400;
}

/* Number of days in 4, 100, and 400 year cycles.  That these have
 * the correct values is asserted in the module init function.
 */
#define DI4Y    1461    /* days_before_year(5); days in 4 years */
#define DI100Y  36524   /* days_before_year(101); days in 100 years */
#define DI400Y  146097  /* days_before_year(401); days in 400 years  */

/* ordinal -> year, month, day, considering 01-Jan-0001 as day 1. */
static void
ord_to_ymd(int ordinal, int *year, int *month, int *day)
{
    int n, n1, n4, n100, n400, leapyear, preceding;

    /* ordinal is a 1-based index, starting at 1-Jan-1.  The pattern of
     * leap years repeats exactly every 400 years.  The basic strategy is
     * to find the closest 400-year boundary at or before ordinal, then
     * work with the offset from that boundary to ordinal.  Life is much
     * clearer if we subtract 1 from ordinal first -- then the values
     * of ordinal at 400-year boundaries are exactly those divisible
     * by DI400Y:
     *
     *    D  M   Y            n              n-1
     *    -- --- ----        ----------     ----------------
     *    31 Dec -400        -DI400Y       -DI400Y -1
     *     1 Jan -399         -DI400Y +1   -DI400Y      400-year boundary
     *    ...
     *    30 Dec  000        -1             -2
     *    31 Dec  000         0             -1
     *     1 Jan  001         1              0          400-year boundary
     *     2 Jan  001         2              1
     *     3 Jan  001         3              2
     *    ...
     *    31 Dec  400         DI400Y        DI400Y -1
     *     1 Jan  401         DI400Y +1     DI400Y      400-year boundary
     */
    assert(ordinal >= 1);
    --ordinal;
    n400 = ordinal / DI400Y;
    n = ordinal % DI400Y;
    *year = n400 * 400 + 1;

    /* Now n is the (non-negative) offset, in days, from January 1 of
     * year, to the desired date.  Now compute how many 100-year cycles
     * precede n.
     * Note that it's possible for n100 to equal 4!  In that case 4 full
     * 100-year cycles precede the desired day, which implies the
     * desired day is December 31 at the end of a 400-year cycle.
     */
    n100 = n / DI100Y;
    n = n % DI100Y;

    /* Now compute how many 4-year cycles precede it. */
    n4 = n / DI4Y;
    n = n % DI4Y;

    /* And now how many single years.  Again n1 can be 4, and again
     * meaning that the desired day is December 31 at the end of the
     * 4-year cycle.
     */
    n1 = n / 365;
    n = n % 365;

    *year += n100 * 100 + n4 * 4 + n1;
    if (n1 == 4 || n100 == 4) {
        assert(n == 0);
        *year -= 1;
        *month = 12;
        *day = 31;
        return;
    }

    /* Now the year is correct, and n is the offset from January 1.  We
     * find the month via an estimate that's either exact or one too
     * large.
     */
    leapyear = n1 == 3 && (n4 != 24 || n100 == 3);
    assert(leapyear == is_leap(*year));
    *month = (n + 50) >> 5;
    preceding = (_days_before_month[*month] + (*month > 2 && leapyear));
    if (preceding > n) {
        /* estimate is too large */
        *month -= 1;
        preceding -= days_in_month(*year, *month);
    }
    n -= preceding;
    assert(0 <= n);
    assert(n < days_in_month(*year, *month));

    *day = n + 1;
}

/* year, month, day -> ordinal, considering 01-Jan-0001 as day 1. */
static int
ymd_to_ord(int year, int month, int day)
{
    return days_before_year(year) + days_before_month(year, month) + day;
}

/* Day of week, where Monday==0, ..., Sunday==6.  1/1/1 was a Monday. */
static int
weekday(int year, int month, int day)
{
    return (ymd_to_ord(year, month, day) + 6) % 7;
}

/* Ordinal of the Monday starting week 1 of the ISO year.  Week 1 is the
 * first calendar week containing a Thursday.
 */
static int
iso_week1_monday(int year)
{
    int first_day = ymd_to_ord(year, 1, 1);     /* ord of 1/1 */
    /* 0 if 1/1 is a Monday, 1 if a Tue, etc. */
    int first_weekday = (first_day + 6) % 7;
    /* ordinal of closest Monday at or before 1/1 */
    int week1_monday  = first_day - first_weekday;

    if (first_weekday > 3)      /* if 1/1 was Fri, Sat, Sun */
        week1_monday += 7;
    return week1_monday;
}

/* ---------------------------------------------------------------------------
 * Range checkers.
 */

/* Check that -MAX_DELTA_DAYS <= days <= MAX_DELTA_DAYS.  If so, return 0.
 * If not, raise OverflowError and return -1.
 */
static int
check_delta_day_range(int days)
{
    if (-MAX_DELTA_DAYS <= days && days <= MAX_DELTA_DAYS)
        return 0;
    PyErr_Format(PyExc_OverflowError,
                 "days=%d; must have magnitude <= %d",
                 days, MAX_DELTA_DAYS);
    return -1;
}

/* Check that date arguments are in range.  Return 0 if they are.  If they
 * aren't, raise ValueError and return -1.
 */
static int
check_date_args(int year, int month, int day)
{

    if (year < MINYEAR || year > MAXYEAR) {
        PyErr_SetString(PyExc_ValueError,
                        "year is out of range");
        return -1;
    }
    if (month < 1 || month > 12) {
        PyErr_SetString(PyExc_ValueError,
                        "month must be in 1..12");
        return -1;
    }
    if (day < 1 || day > days_in_month(year, month)) {
        PyErr_SetString(PyExc_ValueError,
                        "day is out of range for month");
        return -1;
    }
    return 0;
}

/* Check that time arguments are in range.  Return 0 if they are.  If they
 * aren't, raise ValueError and return -1.
 */
static int
check_time_args(int h, int m, int s, int us)
{
    if (h < 0 || h > 23) {
        PyErr_SetString(PyExc_ValueError,
                        "hour must be in 0..23");
        return -1;
    }
    if (m < 0 || m > 59) {
        PyErr_SetString(PyExc_ValueError,
                        "minute must be in 0..59");
        return -1;
    }
    if (s < 0 || s > 59) {
        PyErr_SetString(PyExc_ValueError,
                        "second must be in 0..59");
        return -1;
    }
    if (us < 0 || us > 999999) {
        PyErr_SetString(PyExc_ValueError,
                        "microsecond must be in 0..999999");
        return -1;
    }
    return 0;
}

/* ---------------------------------------------------------------------------
 * Normalization utilities.
 */

/* One step of a mixed-radix conversion.  A "hi" unit is equivalent to
 * factor "lo" units.  factor must be > 0.  If *lo is less than 0, or
 * at least factor, enough of *lo is converted into "hi" units so that
 * 0 <= *lo < factor.  The input values must be such that int overflow
 * is impossible.
 */
static void
normalize_pair(int *hi, int *lo, int factor)
{
    assert(factor > 0);
    assert(lo != hi);
    if (*lo < 0 || *lo >= factor) {
        const int num_hi = divmod(*lo, factor, lo);
        const int new_hi = *hi + num_hi;
        assert(! SIGNED_ADD_OVERFLOWED(new_hi, *hi, num_hi));
        *hi = new_hi;
    }
    assert(0 <= *lo && *lo < factor);
}

/* Fiddle days (d), seconds (s), and microseconds (us) so that
 *      0 <= *s < 24*3600
 *      0 <= *us < 1000000
 * The input values must be such that the internals don't overflow.
 * The way this routine is used, we don't get close.
 */
static void
normalize_d_s_us(int *d, int *s, int *us)
{
    if (*us < 0 || *us >= 1000000) {
        normalize_pair(s, us, 1000000);
        /* |s| can't be bigger than about
         * |original s| + |original us|/1000000 now.
         */

    }
    if (*s < 0 || *s >= 24*3600) {
        normalize_pair(d, s, 24*3600);
        /* |d| can't be bigger than about
         * |original d| +
         * (|original s| + |original us|/1000000) / (24*3600) now.
         */
    }
    assert(0 <= *s && *s < 24*3600);
    assert(0 <= *us && *us < 1000000);
}

/* Fiddle years (y), months (m), and days (d) so that
 *      1 <= *m <= 12
 *      1 <= *d <= days_in_month(*y, *m)
 * The input values must be such that the internals don't overflow.
 * The way this routine is used, we don't get close.
 */
static int
normalize_y_m_d(int *y, int *m, int *d)
{
    int dim;            /* # of days in month */

    /* In actual use, m is always the month component extracted from a
     * date/datetime object.  Therefore it is always in [1, 12] range.
     */

    assert(1 <= *m && *m <= 12);

    /* Now only day can be out of bounds (year may also be out of bounds
     * for a datetime object, but we don't care about that here).
     * If day is out of bounds, what to do is arguable, but at least the
     * method here is principled and explainable.
     */
    dim = days_in_month(*y, *m);
    if (*d < 1 || *d > dim) {
        /* Move day-1 days from the first of the month.  First try to
         * get off cheap if we're only one day out of range
         * (adjustments for timezone alone can't be worse than that).
         */
        if (*d == 0) {
            --*m;
            if (*m > 0)
                *d = days_in_month(*y, *m);
            else {
                --*y;
                *m = 12;
                *d = 31;
            }
        }
        else if (*d == dim + 1) {
            /* move forward a day */
            ++*m;
            *d = 1;
            if (*m > 12) {
                *m = 1;
                ++*y;
            }
        }
        else {
            int ordinal = ymd_to_ord(*y, *m, 1) +
                                      *d - 1;
            if (ordinal < 1 || ordinal > MAXORDINAL) {
                goto error;
            } else {
                ord_to_ymd(ordinal, y, m, d);
                return 0;
            }
        }
    }
    assert(*m > 0);
    assert(*d > 0);
    if (MINYEAR <= *y && *y <= MAXYEAR)
        return 0;
 error:
    PyErr_SetString(PyExc_OverflowError,
            "date value out of range");
    return -1;

}

/* Fiddle out-of-bounds months and days so that the result makes some kind
 * of sense.  The parameters are both inputs and outputs.  Returns < 0 on
 * failure, where failure means the adjusted year is out of bounds.
 */
static int
normalize_date(int *year, int *month, int *day)
{
    return normalize_y_m_d(year, month, day);
}

/* Force all the datetime fields into range.  The parameters are both
 * inputs and outputs.  Returns < 0 on error.
 */
static int
normalize_datetime(int *year, int *month, int *day,
                   int *hour, int *minute, int *second,
                   int *microsecond)
{
    normalize_pair(second, microsecond, 1000000);
    normalize_pair(minute, second, 60);
    normalize_pair(hour, minute, 60);
    normalize_pair(day, hour, 24);
    return normalize_date(year, month, day);
}

/* ---------------------------------------------------------------------------
 * Basic object allocation:  tp_alloc implementations.  These allocate
 * Python objects of the right size and type, and do the Python object-
 * initialization bit.  If there's not enough memory, they return NULL after
 * setting MemoryError.  All data members remain uninitialized trash.
 *
 * We abuse the tp_alloc "nitems" argument to communicate whether a tzinfo
 * member is needed.  This is ugly, imprecise, and possibly insecure.
 * tp_basicsize for the time and datetime types is set to the size of the
 * struct that has room for the tzinfo member, so subclasses in Python will
 * allocate enough space for a tzinfo member whether or not one is actually
 * needed.  That's the "ugly and imprecise" parts.  The "possibly insecure"
 * part is that PyType_GenericAlloc() (which subclasses in Python end up
 * using) just happens today to effectively ignore the nitems argument
 * when tp_itemsize is 0, which it is for these type objects.  If that
 * changes, perhaps the callers of tp_alloc slots in this file should
 * be changed to force a 0 nitems argument unless the type being allocated
 * is a base type implemented in this file (so that tp_alloc is time_alloc
 * or datetime_alloc below, which know about the nitems abuse).
 */

static PyObject *
time_alloc(PyTypeObject *type, Py_ssize_t aware)
{
    PyObject *self;

    self = (PyObject *)
        PyObject_MALLOC(aware ?
                        sizeof(PyDateTime_Time) :
                sizeof(_PyDateTime_BaseTime));
    if (self == NULL)
        return (PyObject *)PyErr_NoMemory();
    (void)PyObject_INIT(self, type);
    return self;
}

static PyObject *
datetime_alloc(PyTypeObject *type, Py_ssize_t aware)
{
    PyObject *self;

    self = (PyObject *)
        PyObject_MALLOC(aware ?
                        sizeof(PyDateTime_DateTime) :
                sizeof(_PyDateTime_BaseDateTime));
    if (self == NULL)
        return (PyObject *)PyErr_NoMemory();
    (void)PyObject_INIT(self, type);
    return self;
}

/* ---------------------------------------------------------------------------
 * Helpers for setting object fields.  These work on pointers to the
 * appropriate base class.
 */

/* For date and datetime. */
static void
set_date_fields(PyDateTime_Date *self, int y, int m, int d)
{
    self->hashcode = -1;
    SET_YEAR(self, y);
    SET_MONTH(self, m);
    SET_DAY(self, d);
}

/* ---------------------------------------------------------------------------
 * Create various objects, mostly without range checking.
 */

/* Create a date instance with no range checking. */
static PyObject *
new_date_ex(int year, int month, int day, PyTypeObject *type)
{
    PyDateTime_Date *self;

    self = (PyDateTime_Date *) (type->tp_alloc(type, 0));
    if (self != NULL)
        set_date_fields(self, year, month, day);
    return (PyObject *) self;
}

#define new_date(year, month, day) \
    new_date_ex(year, month, day, &PyDateTime_DateType)

/* Create a datetime instance with no range checking. */
static PyObject *
new_datetime_ex(int year, int month, int day, int hour, int minute,
             int second, int usecond, PyObject *tzinfo, PyTypeObject *type)
{
    PyDateTime_DateTime *self;
    char aware = tzinfo != Py_None;

    self = (PyDateTime_DateTime *) (type->tp_alloc(type, aware));
    if (self != NULL) {
        self->hastzinfo = aware;
        set_date_fields((PyDateTime_Date *)self, year, month, day);
        DATE_SET_HOUR(self, hour);
        DATE_SET_MINUTE(self, minute);
        DATE_SET_SECOND(self, second);
        DATE_SET_MICROSECOND(self, usecond);
        if (aware) {
            Py_INCREF(tzinfo);
            self->tzinfo = tzinfo;
        }
    }
    return (PyObject *)self;
}

#define new_datetime(y, m, d, hh, mm, ss, us, tzinfo)           \
    new_datetime_ex(y, m, d, hh, mm, ss, us, tzinfo,            \
                    &PyDateTime_DateTimeType)

/* Create a time instance with no range checking. */
static PyObject *
new_time_ex(int hour, int minute, int second, int usecond,
            PyObject *tzinfo, PyTypeObject *type)
{
    PyDateTime_Time *self;
    char aware = tzinfo != Py_None;

    self = (PyDateTime_Time *) (type->tp_alloc(type, aware));
    if (self != NULL) {
        self->hastzinfo = aware;
        self->hashcode = -1;
        TIME_SET_HOUR(self, hour);
        TIME_SET_MINUTE(self, minute);
        TIME_SET_SECOND(self, second);
        TIME_SET_MICROSECOND(self, usecond);
        if (aware) {
            Py_INCREF(tzinfo);
            self->tzinfo = tzinfo;
        }
    }
    return (PyObject *)self;
}

#define new_time(hh, mm, ss, us, tzinfo)                \
    new_time_ex(hh, mm, ss, us, tzinfo, &PyDateTime_TimeType)

/* Create a timedelta instance.  Normalize the members iff normalize is
 * true.  Passing false is a speed optimization, if you know for sure
 * that seconds and microseconds are already in their proper ranges.  In any
 * case, raises OverflowError and returns NULL if the normalized days is out
 * of range).
 */
static PyObject *
new_delta_ex(int days, int seconds, int microseconds, int normalize,
             PyTypeObject *type)
{
    PyDateTime_Delta *self;

    if (normalize)
        normalize_d_s_us(&days, &seconds, &microseconds);
    assert(0 <= seconds && seconds < 24*3600);
    assert(0 <= microseconds && microseconds < 1000000);

    if (check_delta_day_range(days) < 0)
        return NULL;

    self = (PyDateTime_Delta *) (type->tp_alloc(type, 0));
    if (self != NULL) {
        self->hashcode = -1;
        SET_TD_DAYS(self, days);
        SET_TD_SECONDS(self, seconds);
        SET_TD_MICROSECONDS(self, microseconds);
    }
    return (PyObject *) self;
}

#define new_delta(d, s, us, normalize)  \
    new_delta_ex(d, s, us, normalize, &PyDateTime_DeltaType)


typedef struct
{
    PyObject_HEAD
    PyObject *offset;
    PyObject *name;
} PyDateTime_TimeZone;

/* The interned UTC timezone instance */
static PyObject *PyDateTime_TimeZone_UTC;
/* The interned Epoch datetime instance */
static PyObject *PyDateTime_Epoch;

/* Create new timezone instance checking offset range.  This
   function does not check the name argument.  Caller must assure
   that offset is a timedelta instance and name is either NULL
   or a unicode object. */
static PyObject *
create_timezone(PyObject *offset, PyObject *name)
{
    PyDateTime_TimeZone *self;
    PyTypeObject *type = &PyDateTime_TimeZoneType;

    assert(offset != NULL);
    assert(PyDelta_Check(offset));
    assert(name == NULL || PyUnicode_Check(name));

    self = (PyDateTime_TimeZone *)(type->tp_alloc(type, 0));
    if (self == NULL) {
        return NULL;
    }
    Py_INCREF(offset);
    self->offset = offset;
    Py_XINCREF(name);
    self->name = name;
    return (PyObject *)self;
}

static int delta_bool(PyDateTime_Delta *self);

static PyObject *
new_timezone(PyObject *offset, PyObject *name)
{
    assert(offset != NULL);
    assert(PyDelta_Check(offset));
    assert(name == NULL || PyUnicode_Check(name));

    if (name == NULL && delta_bool((PyDateTime_Delta *)offset) == 0) {
        Py_INCREF(PyDateTime_TimeZone_UTC);
        return PyDateTime_TimeZone_UTC;
    }
    if (GET_TD_MICROSECONDS(offset) != 0 || GET_TD_SECONDS(offset) % 60 != 0) {
        PyErr_Format(PyExc_ValueError, "offset must be a timedelta"
                     " representing a whole number of minutes,"
                     " not %R.", offset);
        return NULL;
    }
    if ((GET_TD_DAYS(offset) == -1 && GET_TD_SECONDS(offset) == 0) ||
        GET_TD_DAYS(offset) < -1 || GET_TD_DAYS(offset) >= 1) {
        PyErr_Format(PyExc_ValueError, "offset must be a timedelta"
                     " strictly between -timedelta(hours=24) and"
                     " timedelta(hours=24),"
                     " not %R.", offset);
        return NULL;
    }

    return create_timezone(offset, name);
}

/* ---------------------------------------------------------------------------
 * tzinfo helpers.
 */

/* Ensure that p is None or of a tzinfo subclass.  Return 0 if OK; if not
 * raise TypeError and return -1.
 */
static int
check_tzinfo_subclass(PyObject *p)
{
    if (p == Py_None || PyTZInfo_Check(p))
        return 0;
    PyErr_Format(PyExc_TypeError,
                 "tzinfo argument must be None or of a tzinfo subclass, "
                 "not type '%s'",
                 Py_TYPE(p)->tp_name);
    return -1;
}

/* If self has a tzinfo member, return a BORROWED reference to it.  Else
 * return NULL, which is NOT AN ERROR.  There are no error returns here,
 * and the caller must not decref the result.
 */
static PyObject *
get_tzinfo_member(PyObject *self)
{
    PyObject *tzinfo = NULL;

    if (PyDateTime_Check(self) && HASTZINFO(self))
        tzinfo = ((PyDateTime_DateTime *)self)->tzinfo;
    else if (PyTime_Check(self) && HASTZINFO(self))
        tzinfo = ((PyDateTime_Time *)self)->tzinfo;

    return tzinfo;
}

/* Call getattr(tzinfo, name)(tzinfoarg), and check the result.  tzinfo must
 * be an instance of the tzinfo class.  If the method returns None, this
 * returns None.  If the method doesn't return None or timedelta, TypeError is
 * raised and this returns NULL.  If it returns a timedelta and the value is
 * out of range or isn't a whole number of minutes, ValueError is raised and
 * this returns NULL.  Else result is returned.
 */
static PyObject *
call_tzinfo_method(PyObject *tzinfo, char *name, PyObject *tzinfoarg)
{
    PyObject *offset;

    assert(tzinfo != NULL);
    assert(PyTZInfo_Check(tzinfo) || tzinfo == Py_None);
    assert(tzinfoarg != NULL);

    if (tzinfo == Py_None)
        Py_RETURN_NONE;
    offset = PyObject_CallMethod(tzinfo, name, "O", tzinfoarg);
    if (offset == Py_None || offset == NULL)
        return offset;
    if (PyDelta_Check(offset)) {
        if (GET_TD_MICROSECONDS(offset) != 0 || GET_TD_SECONDS(offset) % 60 != 0) {
            Py_DECREF(offset);
            PyErr_Format(PyExc_ValueError, "offset must be a timedelta"
                         " representing a whole number of minutes");
            return NULL;
        }
        if ((GET_TD_DAYS(offset) == -1 && GET_TD_SECONDS(offset) == 0) ||
            GET_TD_DAYS(offset) < -1 || GET_TD_DAYS(offset) >= 1) {
            Py_DECREF(offset);
            PyErr_Format(PyExc_ValueError, "offset must be a timedelta"
                         " strictly between -timedelta(hours=24) and"
                         " timedelta(hours=24).");
            return NULL;
        }
    }
    else {
        PyErr_Format(PyExc_TypeError,
                     "tzinfo.%s() must return None or "
                     "timedelta, not '%.200s'",
                     name, Py_TYPE(offset)->tp_name);
        Py_DECREF(offset);
        return NULL;
    }

    return offset;
}

/* Call tzinfo.utcoffset(tzinfoarg), and extract an integer from the
 * result.  tzinfo must be an instance of the tzinfo class.  If utcoffset()
 * returns None, call_utcoffset returns 0 and sets *none to 1.  If uctoffset()
 * doesn't return None or timedelta, TypeError is raised and this returns -1.
 * If utcoffset() returns an invalid timedelta (out of range, or not a whole
 * # of minutes), ValueError is raised and this returns -1.  Else *none is
 * set to 0 and the offset is returned (as int # of minutes east of UTC).
 */
static PyObject *
call_utcoffset(PyObject *tzinfo, PyObject *tzinfoarg)
{
    return call_tzinfo_method(tzinfo, "utcoffset", tzinfoarg);
}

/* Call tzinfo.dst(tzinfoarg), and extract an integer from the
 * result.  tzinfo must be an instance of the tzinfo class.  If dst()
 * returns None, call_dst returns 0 and sets *none to 1.  If dst()
 & doesn't return None or timedelta, TypeError is raised and this
 * returns -1.  If dst() returns an invalid timedelta for a UTC offset,
 * ValueError is raised and this returns -1.  Else *none is set to 0 and
 * the offset is returned (as an int # of minutes east of UTC).
 */
static PyObject *
call_dst(PyObject *tzinfo, PyObject *tzinfoarg)
{
    return call_tzinfo_method(tzinfo, "dst", tzinfoarg);
}

/* Call tzinfo.tzname(tzinfoarg), and return the result.  tzinfo must be
 * an instance of the tzinfo class or None.  If tzinfo isn't None, and
 * tzname() doesn't return None or a string, TypeError is raised and this
 * returns NULL.  If the result is a string, we ensure it is a Unicode
 * string.
 */
static PyObject *
call_tzname(PyObject *tzinfo, PyObject *tzinfoarg)
{
    PyObject *result;
    _Py_IDENTIFIER(tzname);

    assert(tzinfo != NULL);
    assert(check_tzinfo_subclass(tzinfo) >= 0);
    assert(tzinfoarg != NULL);

    if (tzinfo == Py_None)
        Py_RETURN_NONE;

    result = _PyObject_CallMethodId(tzinfo, &PyId_tzname, "O", tzinfoarg);

    if (result == NULL || result == Py_None)
        return result;

    if (!PyUnicode_Check(result)) {
        PyErr_Format(PyExc_TypeError, "tzinfo.tzname() must "
                     "return None or a string, not '%s'",
                     Py_TYPE(result)->tp_name);
        Py_DECREF(result);
        result = NULL;
    }

    return result;
}

/* repr is like "someclass(arg1, arg2)".  If tzinfo isn't None,
 * stuff
 *     ", tzinfo=" + repr(tzinfo)
 * before the closing ")".
 */
static PyObject *
append_keyword_tzinfo(PyObject *repr, PyObject *tzinfo)
{
    PyObject *temp;

    assert(PyUnicode_Check(repr));
    assert(tzinfo);
    if (tzinfo == Py_None)
        return repr;
    /* Get rid of the trailing ')'. */
    assert(PyUnicode_READ_CHAR(repr, PyUnicode_GET_LENGTH(repr)-1) == ')');
    temp = PyUnicode_Substring(repr, 0, PyUnicode_GET_LENGTH(repr) - 1);
    Py_DECREF(repr);
    if (temp == NULL)
        return NULL;
    repr = PyUnicode_FromFormat("%U, tzinfo=%R)", temp, tzinfo);
    Py_DECREF(temp);
    return repr;
}

/* ---------------------------------------------------------------------------
 * String format helpers.
 */

static PyObject *
format_ctime(PyDateTime_Date *date, int hours, int minutes, int seconds)
{
    static const char *DayNames[] = {
        "Mon", "Tue", "Wed", "Thu", "Fri", "Sat", "Sun"
    };
    static const char *MonthNames[] = {
        "Jan", "Feb", "Mar", "Apr", "May", "Jun",
        "Jul", "Aug", "Sep", "Oct", "Nov", "Dec"
    };

    int wday = weekday(GET_YEAR(date), GET_MONTH(date), GET_DAY(date));

    return PyUnicode_FromFormat("%s %s %2d %02d:%02d:%02d %04d",
                                DayNames[wday], MonthNames[GET_MONTH(date)-1],
                                GET_DAY(date), hours, minutes, seconds,
                                GET_YEAR(date));
}

static PyObject *delta_negative(PyDateTime_Delta *self);

/* Add an hours & minutes UTC offset string to buf.  buf has no more than
 * buflen bytes remaining.  The UTC offset is gotten by calling
 * tzinfo.uctoffset(tzinfoarg).  If that returns None, \0 is stored into
 * *buf, and that's all.  Else the returned value is checked for sanity (an
 * integer in range), and if that's OK it's converted to an hours & minutes
 * string of the form
 *   sign HH sep MM
 * Returns 0 if everything is OK.  If the return value from utcoffset() is
 * bogus, an appropriate exception is set and -1 is returned.
 */
static int
format_utcoffset(char *buf, size_t buflen, const char *sep,
                PyObject *tzinfo, PyObject *tzinfoarg)
{
    PyObject *offset;
    int hours, minutes, seconds;
    char sign;

    assert(buflen >= 1);

    offset = call_utcoffset(tzinfo, tzinfoarg);
    if (offset == NULL)
        return -1;
    if (offset == Py_None) {
        Py_DECREF(offset);
        *buf = '\0';
        return 0;
    }
    /* Offset is normalized, so it is negative if days < 0 */
    if (GET_TD_DAYS(offset) < 0) {
        PyObject *temp = offset;
        sign = '-';
        offset = delta_negative((PyDateTime_Delta *)offset);
        Py_DECREF(temp);
        if (offset == NULL)
            return -1;
    }
    else {
        sign = '+';
    }
    /* Offset is not negative here. */
    seconds = GET_TD_SECONDS(offset);
    Py_DECREF(offset);
    minutes = divmod(seconds, 60, &seconds);
    hours = divmod(minutes, 60, &minutes);
    assert(seconds == 0);
    /* XXX ignore sub-minute data, curently not allowed. */
    PyOS_snprintf(buf, buflen, "%c%02d%s%02d", sign, hours, sep, minutes);

    return 0;
}

static PyObject *
make_Zreplacement(PyObject *object, PyObject *tzinfoarg)
{
    PyObject *temp;
    PyObject *tzinfo = get_tzinfo_member(object);
    PyObject *Zreplacement = PyUnicode_FromStringAndSize(NULL, 0);
    _Py_IDENTIFIER(replace);

    if (Zreplacement == NULL)
        return NULL;
    if (tzinfo == Py_None || tzinfo == NULL)
        return Zreplacement;

    assert(tzinfoarg != NULL);
    temp = call_tzname(tzinfo, tzinfoarg);
    if (temp == NULL)
        goto Error;
    if (temp == Py_None) {
        Py_DECREF(temp);
        return Zreplacement;
    }

    assert(PyUnicode_Check(temp));
    /* Since the tzname is getting stuffed into the
     * format, we have to double any % signs so that
     * strftime doesn't treat them as format codes.
     */
    Py_DECREF(Zreplacement);
    Zreplacement = _PyObject_CallMethodId(temp, &PyId_replace, "ss", "%", "%%");
    Py_DECREF(temp);
    if (Zreplacement == NULL)
        return NULL;
    if (!PyUnicode_Check(Zreplacement)) {
        PyErr_SetString(PyExc_TypeError,
                        "tzname.replace() did not return a string");
        goto Error;
    }
    return Zreplacement;

  Error:
    Py_DECREF(Zreplacement);
    return NULL;
}

static PyObject *
make_freplacement(PyObject *object)
{
    char freplacement[64];
    if (PyTime_Check(object))
        sprintf(freplacement, "%06d", TIME_GET_MICROSECOND(object));
    else if (PyDateTime_Check(object))
        sprintf(freplacement, "%06d", DATE_GET_MICROSECOND(object));
    else
        sprintf(freplacement, "%06d", 0);

    return PyBytes_FromStringAndSize(freplacement, strlen(freplacement));
}

/* I sure don't want to reproduce the strftime code from the time module,
 * so this imports the module and calls it.  All the hair is due to
 * giving special meanings to the %z, %Z and %f format codes via a
 * preprocessing step on the format string.
 * tzinfoarg is the argument to pass to the object's tzinfo method, if
 * needed.
 */
static PyObject *
wrap_strftime(PyObject *object, PyObject *format, PyObject *timetuple,
              PyObject *tzinfoarg)
{
    PyObject *result = NULL;            /* guilty until proved innocent */

    PyObject *zreplacement = NULL;      /* py string, replacement for %z */
    PyObject *Zreplacement = NULL;      /* py string, replacement for %Z */
    PyObject *freplacement = NULL;      /* py string, replacement for %f */

    const char *pin;            /* pointer to next char in input format */
    Py_ssize_t flen;            /* length of input format */
    char ch;                    /* next char in input format */

    PyObject *newfmt = NULL;            /* py string, the output format */
    char *pnew;         /* pointer to available byte in output format */
    size_t totalnew;            /* number bytes total in output format buffer,
                               exclusive of trailing \0 */
    size_t usednew;     /* number bytes used so far in output format buffer */

    const char *ptoappend;      /* ptr to string to append to output buffer */
    Py_ssize_t ntoappend;       /* # of bytes to append to output buffer */

    assert(object && format && timetuple);
    assert(PyUnicode_Check(format));
    /* Convert the input format to a C string and size */
    pin = _PyUnicode_AsStringAndSize(format, &flen);
    if (!pin)
        return NULL;

    /* Scan the input format, looking for %z/%Z/%f escapes, building
     * a new format.  Since computing the replacements for those codes
     * is expensive, don't unless they're actually used.
     */
    if (flen > INT_MAX - 1) {
        PyErr_NoMemory();
        goto Done;
    }

    totalnew = flen + 1;        /* realistic if no %z/%Z */
    newfmt = PyBytes_FromStringAndSize(NULL, totalnew);
    if (newfmt == NULL) goto Done;
    pnew = PyBytes_AsString(newfmt);
    usednew = 0;

    while ((ch = *pin++) != '\0') {
        if (ch != '%') {
            ptoappend = pin - 1;
            ntoappend = 1;
        }
        else if ((ch = *pin++) == '\0') {
            /* There's a lone trailing %; doesn't make sense. */
            PyErr_SetString(PyExc_ValueError, "strftime format "
                            "ends with raw %");
            goto Done;
        }
        /* A % has been seen and ch is the character after it. */
        else if (ch == 'z') {
            if (zreplacement == NULL) {
                /* format utcoffset */
                char buf[100];
                PyObject *tzinfo = get_tzinfo_member(object);
                zreplacement = PyBytes_FromStringAndSize("", 0);
                if (zreplacement == NULL) goto Done;
                if (tzinfo != Py_None && tzinfo != NULL) {
                    assert(tzinfoarg != NULL);
                    if (format_utcoffset(buf,
                                         sizeof(buf),
                                         "",
                                         tzinfo,
                                         tzinfoarg) < 0)
                        goto Done;
                    Py_DECREF(zreplacement);
                    zreplacement =
                      PyBytes_FromStringAndSize(buf,
                                               strlen(buf));
                    if (zreplacement == NULL)
                        goto Done;
                }
            }
            assert(zreplacement != NULL);
            ptoappend = PyBytes_AS_STRING(zreplacement);
            ntoappend = PyBytes_GET_SIZE(zreplacement);
        }
        else if (ch == 'Z') {
            /* format tzname */
            if (Zreplacement == NULL) {
                Zreplacement = make_Zreplacement(object,
                                                 tzinfoarg);
                if (Zreplacement == NULL)
                    goto Done;
            }
            assert(Zreplacement != NULL);
            assert(PyUnicode_Check(Zreplacement));
            ptoappend = _PyUnicode_AsStringAndSize(Zreplacement,
                                                  &ntoappend);
            if (ptoappend == NULL)
                goto Done;
        }
        else if (ch == 'f') {
            /* format microseconds */
            if (freplacement == NULL) {
                freplacement = make_freplacement(object);
                if (freplacement == NULL)
                    goto Done;
            }
            assert(freplacement != NULL);
            assert(PyBytes_Check(freplacement));
            ptoappend = PyBytes_AS_STRING(freplacement);
            ntoappend = PyBytes_GET_SIZE(freplacement);
        }
        else {
            /* percent followed by neither z nor Z */
            ptoappend = pin - 2;
            ntoappend = 2;
        }

        /* Append the ntoappend chars starting at ptoappend to
         * the new format.
         */
        if (ntoappend == 0)
            continue;
        assert(ptoappend != NULL);
        assert(ntoappend > 0);
        while (usednew + ntoappend > totalnew) {
            if (totalnew > (PY_SSIZE_T_MAX >> 1)) { /* overflow */
                PyErr_NoMemory();
                goto Done;
            }
            totalnew <<= 1;
            if (_PyBytes_Resize(&newfmt, totalnew) < 0)
                goto Done;
            pnew = PyBytes_AsString(newfmt) + usednew;
        }
        memcpy(pnew, ptoappend, ntoappend);
        pnew += ntoappend;
        usednew += ntoappend;
        assert(usednew <= totalnew);
    }  /* end while() */

    if (_PyBytes_Resize(&newfmt, usednew) < 0)
        goto Done;
    {
        PyObject *format;
        PyObject *time = PyImport_ImportModuleNoBlock("time");

        if (time == NULL)
            goto Done;
        format = PyUnicode_FromString(PyBytes_AS_STRING(newfmt));
        if (format != NULL) {
            result = _PyObject_CallMethodId(time, &PyId_strftime, "OO",
                                            format, timetuple, NULL);
            Py_DECREF(format);
        }
        Py_DECREF(time);
    }
 Done:
    Py_XDECREF(freplacement);
    Py_XDECREF(zreplacement);
    Py_XDECREF(Zreplacement);
    Py_XDECREF(newfmt);
    return result;
}

/* ---------------------------------------------------------------------------
 * Wrap functions from the time module.  These aren't directly available
 * from C.  Perhaps they should be.
 */

/* Call time.time() and return its result (a Python float). */
static PyObject *
time_time(void)
{
    PyObject *result = NULL;
    PyObject *time = PyImport_ImportModuleNoBlock("time");

    if (time != NULL) {
        _Py_IDENTIFIER(time);

        result = _PyObject_CallMethodId(time, &PyId_time, "()");
        Py_DECREF(time);
    }
    return result;
}

/* Build a time.struct_time.  The weekday and day number are automatically
 * computed from the y,m,d args.
 */
static PyObject *
build_struct_time(int y, int m, int d, int hh, int mm, int ss, int dstflag)
{
    PyObject *time;
    PyObject *result = NULL;

    time = PyImport_ImportModuleNoBlock("time");
    if (time != NULL) {
        _Py_IDENTIFIER(struct_time);

        result = _PyObject_CallMethodId(time, &PyId_struct_time,
                                        "((iiiiiiiii))",
                                        y, m, d,
                                        hh, mm, ss,
                                        weekday(y, m, d),
                                        days_before_month(y, m) + d,
                                        dstflag);
        Py_DECREF(time);
    }
    return result;
}

/* ---------------------------------------------------------------------------
 * Miscellaneous helpers.
 */

/* For various reasons, we need to use tp_richcompare instead of tp_reserved.
 * The comparisons here all most naturally compute a cmp()-like result.
 * This little helper turns that into a bool result for rich comparisons.
 */
static PyObject *
diff_to_bool(int diff, int op)
{
    PyObject *result;
    int istrue;

    switch (op) {
        case Py_EQ: istrue = diff == 0; break;
        case Py_NE: istrue = diff != 0; break;
        case Py_LE: istrue = diff <= 0; break;
        case Py_GE: istrue = diff >= 0; break;
        case Py_LT: istrue = diff < 0; break;
        case Py_GT: istrue = diff > 0; break;
        default:
            assert(! "op unknown");
            istrue = 0; /* To shut up compiler */
    }
    result = istrue ? Py_True : Py_False;
    Py_INCREF(result);
    return result;
}

/* Raises a "can't compare" TypeError and returns NULL. */
static PyObject *
cmperror(PyObject *a, PyObject *b)
{
    PyErr_Format(PyExc_TypeError,
                 "can't compare %s to %s",
                 Py_TYPE(a)->tp_name, Py_TYPE(b)->tp_name);
    return NULL;
}

/* ---------------------------------------------------------------------------
 * Cached Python objects; these are set by the module init function.
 */

/* Conversion factors. */
static PyObject *one = NULL;      /* 1 */
static PyObject *us_per_ms = NULL;      /* 1000 */
static PyObject *us_per_second = NULL;  /* 1000000 */
static PyObject *us_per_minute = NULL;  /* 1e6 * 60 as Python int */
static PyObject *us_per_hour = NULL;    /* 1e6 * 3600 as Python int */
static PyObject *us_per_day = NULL;     /* 1e6 * 3600 * 24 as Python int */
static PyObject *us_per_week = NULL;    /* 1e6*3600*24*7 as Python int */
static PyObject *seconds_per_day = NULL; /* 3600*24 as Python int */

/* ---------------------------------------------------------------------------
 * Class implementations.
 */

/*
 * PyDateTime_Delta implementation.
 */

/* Convert a timedelta to a number of us,
 *      (24*3600*self.days + self.seconds)*1000000 + self.microseconds
 * as a Python int.
 * Doing mixed-radix arithmetic by hand instead is excruciating in C,
 * due to ubiquitous overflow possibilities.
 */
static PyObject *
delta_to_microseconds(PyDateTime_Delta *self)
{
    PyObject *x1 = NULL;
    PyObject *x2 = NULL;
    PyObject *x3 = NULL;
    PyObject *result = NULL;

    x1 = PyLong_FromLong(GET_TD_DAYS(self));
    if (x1 == NULL)
        goto Done;
    x2 = PyNumber_Multiply(x1, seconds_per_day);        /* days in seconds */
    if (x2 == NULL)
        goto Done;
    Py_DECREF(x1);
    x1 = NULL;

    /* x2 has days in seconds */
    x1 = PyLong_FromLong(GET_TD_SECONDS(self));         /* seconds */
    if (x1 == NULL)
        goto Done;
    x3 = PyNumber_Add(x1, x2);          /* days and seconds in seconds */
    if (x3 == NULL)
        goto Done;
    Py_DECREF(x1);
    Py_DECREF(x2);
    /* x1 = */ x2 = NULL;

    /* x3 has days+seconds in seconds */
    x1 = PyNumber_Multiply(x3, us_per_second);          /* us */
    if (x1 == NULL)
        goto Done;
    Py_DECREF(x3);
    x3 = NULL;

    /* x1 has days+seconds in us */
    x2 = PyLong_FromLong(GET_TD_MICROSECONDS(self));
    if (x2 == NULL)
        goto Done;
    result = PyNumber_Add(x1, x2);

Done:
    Py_XDECREF(x1);
    Py_XDECREF(x2);
    Py_XDECREF(x3);
    return result;
}

/* Convert a number of us (as a Python int) to a timedelta.
 */
static PyObject *
microseconds_to_delta_ex(PyObject *pyus, PyTypeObject *type)
{
    int us;
    int s;
    int d;
    long temp;

    PyObject *tuple = NULL;
    PyObject *num = NULL;
    PyObject *result = NULL;

    tuple = PyNumber_Divmod(pyus, us_per_second);
    if (tuple == NULL)
        goto Done;

    num = PyTuple_GetItem(tuple, 1);            /* us */
    if (num == NULL)
        goto Done;
    temp = PyLong_AsLong(num);
    num = NULL;
    if (temp == -1 && PyErr_Occurred())
        goto Done;
    assert(0 <= temp && temp < 1000000);
    us = (int)temp;
    if (us < 0) {
        /* The divisor was positive, so this must be an error. */
        assert(PyErr_Occurred());
        goto Done;
    }

    num = PyTuple_GetItem(tuple, 0);            /* leftover seconds */
    if (num == NULL)
        goto Done;
    Py_INCREF(num);
    Py_DECREF(tuple);

    tuple = PyNumber_Divmod(num, seconds_per_day);
    if (tuple == NULL)
        goto Done;
    Py_DECREF(num);

    num = PyTuple_GetItem(tuple, 1);            /* seconds */
    if (num == NULL)
        goto Done;
    temp = PyLong_AsLong(num);
    num = NULL;
    if (temp == -1 && PyErr_Occurred())
        goto Done;
    assert(0 <= temp && temp < 24*3600);
    s = (int)temp;

    if (s < 0) {
        /* The divisor was positive, so this must be an error. */
        assert(PyErr_Occurred());
        goto Done;
    }

    num = PyTuple_GetItem(tuple, 0);            /* leftover days */
    if (num == NULL)
        goto Done;
    Py_INCREF(num);
    temp = PyLong_AsLong(num);
    if (temp == -1 && PyErr_Occurred())
        goto Done;
    d = (int)temp;
    if ((long)d != temp) {
        PyErr_SetString(PyExc_OverflowError, "normalized days too "
                        "large to fit in a C int");
        goto Done;
    }
    result = new_delta_ex(d, s, us, 0, type);

Done:
    Py_XDECREF(tuple);
    Py_XDECREF(num);
    return result;
}

#define microseconds_to_delta(pymicros) \
    microseconds_to_delta_ex(pymicros, &PyDateTime_DeltaType)

static PyObject *
multiply_int_timedelta(PyObject *intobj, PyDateTime_Delta *delta)
{
    PyObject *pyus_in;
    PyObject *pyus_out;
    PyObject *result;

    pyus_in = delta_to_microseconds(delta);
    if (pyus_in == NULL)
        return NULL;

    pyus_out = PyNumber_Multiply(pyus_in, intobj);
    Py_DECREF(pyus_in);
    if (pyus_out == NULL)
        return NULL;

    result = microseconds_to_delta(pyus_out);
    Py_DECREF(pyus_out);
    return result;
}

static PyObject *
multiply_float_timedelta(PyObject *floatobj, PyDateTime_Delta *delta)
{
    PyObject *result = NULL;
    PyObject *pyus_in = NULL, *temp, *pyus_out;
    PyObject *ratio = NULL;

    pyus_in = delta_to_microseconds(delta);
    if (pyus_in == NULL)
        return NULL;
    ratio = _PyObject_CallMethodId(floatobj, &PyId_as_integer_ratio, NULL);
    if (ratio == NULL)
        goto error;
    temp = PyNumber_Multiply(pyus_in, PyTuple_GET_ITEM(ratio, 0));
    Py_DECREF(pyus_in);
    pyus_in = NULL;
    if (temp == NULL)
        goto error;
    pyus_out = divide_nearest(temp, PyTuple_GET_ITEM(ratio, 1));
    Py_DECREF(temp);
    if (pyus_out == NULL)
        goto error;
    result = microseconds_to_delta(pyus_out);
    Py_DECREF(pyus_out);
 error:
    Py_XDECREF(pyus_in);
    Py_XDECREF(ratio);

    return result;
}

static PyObject *
divide_timedelta_int(PyDateTime_Delta *delta, PyObject *intobj)
{
    PyObject *pyus_in;
    PyObject *pyus_out;
    PyObject *result;

    pyus_in = delta_to_microseconds(delta);
    if (pyus_in == NULL)
        return NULL;

    pyus_out = PyNumber_FloorDivide(pyus_in, intobj);
    Py_DECREF(pyus_in);
    if (pyus_out == NULL)
        return NULL;

    result = microseconds_to_delta(pyus_out);
    Py_DECREF(pyus_out);
    return result;
}

static PyObject *
divide_timedelta_timedelta(PyDateTime_Delta *left, PyDateTime_Delta *right)
{
    PyObject *pyus_left;
    PyObject *pyus_right;
    PyObject *result;

    pyus_left = delta_to_microseconds(left);
    if (pyus_left == NULL)
        return NULL;

    pyus_right = delta_to_microseconds(right);
    if (pyus_right == NULL)     {
        Py_DECREF(pyus_left);
        return NULL;
    }

    result = PyNumber_FloorDivide(pyus_left, pyus_right);
    Py_DECREF(pyus_left);
    Py_DECREF(pyus_right);
    return result;
}

static PyObject *
truedivide_timedelta_timedelta(PyDateTime_Delta *left, PyDateTime_Delta *right)
{
    PyObject *pyus_left;
    PyObject *pyus_right;
    PyObject *result;

    pyus_left = delta_to_microseconds(left);
    if (pyus_left == NULL)
        return NULL;

    pyus_right = delta_to_microseconds(right);
    if (pyus_right == NULL)     {
        Py_DECREF(pyus_left);
        return NULL;
    }

    result = PyNumber_TrueDivide(pyus_left, pyus_right);
    Py_DECREF(pyus_left);
    Py_DECREF(pyus_right);
    return result;
}

static PyObject *
truedivide_timedelta_float(PyDateTime_Delta *delta, PyObject *f)
{
    PyObject *result = NULL;
    PyObject *pyus_in = NULL, *temp, *pyus_out;
    PyObject *ratio = NULL;

    pyus_in = delta_to_microseconds(delta);
    if (pyus_in == NULL)
        return NULL;
    ratio = _PyObject_CallMethodId(f, &PyId_as_integer_ratio, NULL);
    if (ratio == NULL)
        goto error;
    temp = PyNumber_Multiply(pyus_in, PyTuple_GET_ITEM(ratio, 1));
    Py_DECREF(pyus_in);
    pyus_in = NULL;
    if (temp == NULL)
        goto error;
    pyus_out = divide_nearest(temp, PyTuple_GET_ITEM(ratio, 0));
    Py_DECREF(temp);
    if (pyus_out == NULL)
        goto error;
    result = microseconds_to_delta(pyus_out);
    Py_DECREF(pyus_out);
 error:
    Py_XDECREF(pyus_in);
    Py_XDECREF(ratio);

    return result;
}

static PyObject *
truedivide_timedelta_int(PyDateTime_Delta *delta, PyObject *i)
{
    PyObject *result;
    PyObject *pyus_in, *pyus_out;
    pyus_in = delta_to_microseconds(delta);
    if (pyus_in == NULL)
        return NULL;
    pyus_out = divide_nearest(pyus_in, i);
    Py_DECREF(pyus_in);
    if (pyus_out == NULL)
        return NULL;
    result = microseconds_to_delta(pyus_out);
    Py_DECREF(pyus_out);

    return result;
}

static PyObject *
delta_add(PyObject *left, PyObject *right)
{
    PyObject *result = Py_NotImplemented;

    if (PyDelta_Check(left) && PyDelta_Check(right)) {
        /* delta + delta */
        /* The C-level additions can't overflow because of the
         * invariant bounds.
         */
        int days = GET_TD_DAYS(left) + GET_TD_DAYS(right);
        int seconds = GET_TD_SECONDS(left) + GET_TD_SECONDS(right);
        int microseconds = GET_TD_MICROSECONDS(left) +
                           GET_TD_MICROSECONDS(right);
        result = new_delta(days, seconds, microseconds, 1);
    }

    if (result == Py_NotImplemented)
        Py_INCREF(result);
    return result;
}

static PyObject *
delta_negative(PyDateTime_Delta *self)
{
    return new_delta(-GET_TD_DAYS(self),
                     -GET_TD_SECONDS(self),
                     -GET_TD_MICROSECONDS(self),
                     1);
}

static PyObject *
delta_positive(PyDateTime_Delta *self)
{
    /* Could optimize this (by returning self) if this isn't a
     * subclass -- but who uses unary + ?  Approximately nobody.
     */
    return new_delta(GET_TD_DAYS(self),
                     GET_TD_SECONDS(self),
                     GET_TD_MICROSECONDS(self),
                     0);
}

static PyObject *
delta_abs(PyDateTime_Delta *self)
{
    PyObject *result;

    assert(GET_TD_MICROSECONDS(self) >= 0);
    assert(GET_TD_SECONDS(self) >= 0);

    if (GET_TD_DAYS(self) < 0)
        result = delta_negative(self);
    else
        result = delta_positive(self);

    return result;
}

static PyObject *
delta_subtract(PyObject *left, PyObject *right)
{
    PyObject *result = Py_NotImplemented;

    if (PyDelta_Check(left) && PyDelta_Check(right)) {
        /* delta - delta */
        /* The C-level additions can't overflow because of the
         * invariant bounds.
         */
        int days = GET_TD_DAYS(left) - GET_TD_DAYS(right);
        int seconds = GET_TD_SECONDS(left) - GET_TD_SECONDS(right);
        int microseconds = GET_TD_MICROSECONDS(left) -
                           GET_TD_MICROSECONDS(right);
        result = new_delta(days, seconds, microseconds, 1);
    }

    if (result == Py_NotImplemented)
        Py_INCREF(result);
    return result;
}

static int
delta_cmp(PyObject *self, PyObject *other)
{
    int diff = GET_TD_DAYS(self) - GET_TD_DAYS(other);
    if (diff == 0) {
        diff = GET_TD_SECONDS(self) - GET_TD_SECONDS(other);
        if (diff == 0)
            diff = GET_TD_MICROSECONDS(self) -
                GET_TD_MICROSECONDS(other);
    }
    return diff;
}

static PyObject *
delta_richcompare(PyObject *self, PyObject *other, int op)
{
    if (PyDelta_Check(other)) {
        int diff = delta_cmp(self, other);
        return diff_to_bool(diff, op);
    }
    else {
        Py_RETURN_NOTIMPLEMENTED;
    }
}

static PyObject *delta_getstate(PyDateTime_Delta *self);

static Py_hash_t
delta_hash(PyDateTime_Delta *self)
{
    if (self->hashcode == -1) {
        PyObject *temp = delta_getstate(self);
        if (temp != NULL) {
            self->hashcode = PyObject_Hash(temp);
            Py_DECREF(temp);
        }
    }
    return self->hashcode;
}

static PyObject *
delta_multiply(PyObject *left, PyObject *right)
{
    PyObject *result = Py_NotImplemented;

    if (PyDelta_Check(left)) {
        /* delta * ??? */
        if (PyLong_Check(right))
            result = multiply_int_timedelta(right,
                            (PyDateTime_Delta *) left);
        else if (PyFloat_Check(right))
            result = multiply_float_timedelta(right,
                            (PyDateTime_Delta *) left);
    }
    else if (PyLong_Check(left))
        result = multiply_int_timedelta(left,
                        (PyDateTime_Delta *) right);
    else if (PyFloat_Check(left))
        result = multiply_float_timedelta(left,
                        (PyDateTime_Delta *) right);

    if (result == Py_NotImplemented)
        Py_INCREF(result);
    return result;
}

static PyObject *
delta_divide(PyObject *left, PyObject *right)
{
    PyObject *result = Py_NotImplemented;

    if (PyDelta_Check(left)) {
        /* delta * ??? */
        if (PyLong_Check(right))
            result = divide_timedelta_int(
                            (PyDateTime_Delta *)left,
                            right);
        else if (PyDelta_Check(right))
            result = divide_timedelta_timedelta(
                            (PyDateTime_Delta *)left,
                            (PyDateTime_Delta *)right);
    }

    if (result == Py_NotImplemented)
        Py_INCREF(result);
    return result;
}

static PyObject *
delta_truedivide(PyObject *left, PyObject *right)
{
    PyObject *result = Py_NotImplemented;

    if (PyDelta_Check(left)) {
        if (PyDelta_Check(right))
            result = truedivide_timedelta_timedelta(
                            (PyDateTime_Delta *)left,
                            (PyDateTime_Delta *)right);
        else if (PyFloat_Check(right))
            result = truedivide_timedelta_float(
                            (PyDateTime_Delta *)left, right);
        else if (PyLong_Check(right))
            result = truedivide_timedelta_int(
                            (PyDateTime_Delta *)left, right);
    }

    if (result == Py_NotImplemented)
        Py_INCREF(result);
    return result;
}

static PyObject *
delta_remainder(PyObject *left, PyObject *right)
{
    PyObject *pyus_left;
    PyObject *pyus_right;
    PyObject *pyus_remainder;
    PyObject *remainder;

    if (!PyDelta_Check(left) || !PyDelta_Check(right))
        Py_RETURN_NOTIMPLEMENTED;

    pyus_left = delta_to_microseconds((PyDateTime_Delta *)left);
    if (pyus_left == NULL)
        return NULL;

    pyus_right = delta_to_microseconds((PyDateTime_Delta *)right);
    if (pyus_right == NULL) {
        Py_DECREF(pyus_left);
        return NULL;
    }

    pyus_remainder = PyNumber_Remainder(pyus_left, pyus_right);
    Py_DECREF(pyus_left);
    Py_DECREF(pyus_right);
    if (pyus_remainder == NULL)
        return NULL;

    remainder = microseconds_to_delta(pyus_remainder);
    Py_DECREF(pyus_remainder);
    if (remainder == NULL)
        return NULL;

    return remainder;
}

static PyObject *
delta_divmod(PyObject *left, PyObject *right)
{
    PyObject *pyus_left;
    PyObject *pyus_right;
    PyObject *divmod;
    PyObject *delta;
    PyObject *result;

    if (!PyDelta_Check(left) || !PyDelta_Check(right))
        Py_RETURN_NOTIMPLEMENTED;

    pyus_left = delta_to_microseconds((PyDateTime_Delta *)left);
    if (pyus_left == NULL)
        return NULL;

    pyus_right = delta_to_microseconds((PyDateTime_Delta *)right);
    if (pyus_right == NULL) {
        Py_DECREF(pyus_left);
        return NULL;
    }

    divmod = PyNumber_Divmod(pyus_left, pyus_right);
    Py_DECREF(pyus_left);
    Py_DECREF(pyus_right);
    if (divmod == NULL)
        return NULL;

    assert(PyTuple_Size(divmod) == 2);
    delta = microseconds_to_delta(PyTuple_GET_ITEM(divmod, 1));
    if (delta == NULL) {
        Py_DECREF(divmod);
        return NULL;
    }
    result = PyTuple_Pack(2, PyTuple_GET_ITEM(divmod, 0), delta);
    Py_DECREF(delta);
    Py_DECREF(divmod);
    return result;
}

/* Fold in the value of the tag ("seconds", "weeks", etc) component of a
 * timedelta constructor.  sofar is the # of microseconds accounted for
 * so far, and there are factor microseconds per current unit, the number
 * of which is given by num.  num * factor is added to sofar in a
 * numerically careful way, and that's the result.  Any fractional
 * microseconds left over (this can happen if num is a float type) are
 * added into *leftover.
 * Note that there are many ways this can give an error (NULL) return.
 */
static PyObject *
accum(const char* tag, PyObject *sofar, PyObject *num, PyObject *factor,
      double *leftover)
{
    PyObject *prod;
    PyObject *sum;

    assert(num != NULL);

    if (PyLong_Check(num)) {
        prod = PyNumber_Multiply(num, factor);
        if (prod == NULL)
            return NULL;
        sum = PyNumber_Add(sofar, prod);
        Py_DECREF(prod);
        return sum;
    }

    if (PyFloat_Check(num)) {
        double dnum;
        double fracpart;
        double intpart;
        PyObject *x;
        PyObject *y;

        /* The Plan:  decompose num into an integer part and a
         * fractional part, num = intpart + fracpart.
         * Then num * factor ==
         *      intpart * factor + fracpart * factor
         * and the LHS can be computed exactly in long arithmetic.
         * The RHS is again broken into an int part and frac part.
         * and the frac part is added into *leftover.
         */
        dnum = PyFloat_AsDouble(num);
        if (dnum == -1.0 && PyErr_Occurred())
            return NULL;
        fracpart = modf(dnum, &intpart);
        x = PyLong_FromDouble(intpart);
        if (x == NULL)
            return NULL;

        prod = PyNumber_Multiply(x, factor);
        Py_DECREF(x);
        if (prod == NULL)
            return NULL;

        sum = PyNumber_Add(sofar, prod);
        Py_DECREF(prod);
        if (sum == NULL)
            return NULL;

        if (fracpart == 0.0)
            return sum;
        /* So far we've lost no information.  Dealing with the
         * fractional part requires float arithmetic, and may
         * lose a little info.
         */
        assert(PyLong_Check(factor));
        dnum = PyLong_AsDouble(factor);

        dnum *= fracpart;
        fracpart = modf(dnum, &intpart);
        x = PyLong_FromDouble(intpart);
        if (x == NULL) {
            Py_DECREF(sum);
            return NULL;
        }

        y = PyNumber_Add(sum, x);
        Py_DECREF(sum);
        Py_DECREF(x);
        *leftover += fracpart;
        return y;
    }

    PyErr_Format(PyExc_TypeError,
                 "unsupported type for timedelta %s component: %s",
                 tag, Py_TYPE(num)->tp_name);
    return NULL;
}

static PyObject *
delta_new(PyTypeObject *type, PyObject *args, PyObject *kw)
{
    PyObject *self = NULL;

    /* Argument objects. */
    PyObject *day = NULL;
    PyObject *second = NULL;
    PyObject *us = NULL;
    PyObject *ms = NULL;
    PyObject *minute = NULL;
    PyObject *hour = NULL;
    PyObject *week = NULL;

    PyObject *x = NULL;         /* running sum of microseconds */
    PyObject *y = NULL;         /* temp sum of microseconds */
    double leftover_us = 0.0;

    static char *keywords[] = {
        "days", "seconds", "microseconds", "milliseconds",
        "minutes", "hours", "weeks", NULL
    };

    if (PyArg_ParseTupleAndKeywords(args, kw, "|OOOOOOO:__new__",
                                    keywords,
                                    &day, &second, &us,
                                    &ms, &minute, &hour, &week) == 0)
        goto Done;

    x = PyLong_FromLong(0);
    if (x == NULL)
        goto Done;

#define CLEANUP         \
    Py_DECREF(x);       \
    x = y;              \
    if (x == NULL)      \
        goto Done

    if (us) {
        y = accum("microseconds", x, us, one, &leftover_us);
        CLEANUP;
    }
    if (ms) {
        y = accum("milliseconds", x, ms, us_per_ms, &leftover_us);
        CLEANUP;
    }
    if (second) {
        y = accum("seconds", x, second, us_per_second, &leftover_us);
        CLEANUP;
    }
    if (minute) {
        y = accum("minutes", x, minute, us_per_minute, &leftover_us);
        CLEANUP;
    }
    if (hour) {
        y = accum("hours", x, hour, us_per_hour, &leftover_us);
        CLEANUP;
    }
    if (day) {
        y = accum("days", x, day, us_per_day, &leftover_us);
        CLEANUP;
    }
    if (week) {
        y = accum("weeks", x, week, us_per_week, &leftover_us);
        CLEANUP;
    }
    if (leftover_us) {
        /* Round to nearest whole # of us, and add into x. */
        double whole_us = round(leftover_us);
        int x_is_odd;
        PyObject *temp;

        whole_us = round(leftover_us);
        if (fabs(whole_us - leftover_us) == 0.5) {
            /* We're exactly halfway between two integers.  In order
             * to do round-half-to-even, we must determine whether x
             * is odd. Note that x is odd when it's last bit is 1. The
             * code below uses bitwise and operation to check the last
             * bit. */
            temp = PyNumber_And(x, one);  /* temp <- x & 1 */
            if (temp == NULL) {
                Py_DECREF(x);
                goto Done;
            }
            x_is_odd = PyObject_IsTrue(temp);
            Py_DECREF(temp);
            if (x_is_odd == -1) {
                Py_DECREF(x);
                goto Done;
            }
            whole_us = 2.0 * round((leftover_us + x_is_odd) * 0.5) - x_is_odd;
        }

        temp = PyLong_FromLong((long)whole_us);

        if (temp == NULL) {
            Py_DECREF(x);
            goto Done;
        }
        y = PyNumber_Add(x, temp);
        Py_DECREF(temp);
        CLEANUP;
    }

    self = microseconds_to_delta_ex(x, type);
    Py_DECREF(x);
Done:
    return self;

#undef CLEANUP
}

static int
delta_bool(PyDateTime_Delta *self)
{
    return (GET_TD_DAYS(self) != 0
        || GET_TD_SECONDS(self) != 0
        || GET_TD_MICROSECONDS(self) != 0);
}

static PyObject *
delta_repr(PyDateTime_Delta *self)
{
    if (GET_TD_MICROSECONDS(self) != 0)
        return PyUnicode_FromFormat("%s(%d, %d, %d)",
                                    Py_TYPE(self)->tp_name,
                                    GET_TD_DAYS(self),
                                    GET_TD_SECONDS(self),
                                    GET_TD_MICROSECONDS(self));
    if (GET_TD_SECONDS(self) != 0)
        return PyUnicode_FromFormat("%s(%d, %d)",
                                    Py_TYPE(self)->tp_name,
                                    GET_TD_DAYS(self),
                                    GET_TD_SECONDS(self));

    return PyUnicode_FromFormat("%s(%d)",
                                Py_TYPE(self)->tp_name,
                                GET_TD_DAYS(self));
}

static PyObject *
delta_str(PyDateTime_Delta *self)
{
    int us = GET_TD_MICROSECONDS(self);
    int seconds = GET_TD_SECONDS(self);
    int minutes = divmod(seconds, 60, &seconds);
    int hours = divmod(minutes, 60, &minutes);
    int days = GET_TD_DAYS(self);

    if (days) {
        if (us)
            return PyUnicode_FromFormat("%d day%s, %d:%02d:%02d.%06d",
                                        days, (days == 1 || days == -1) ? "" : "s",
                                        hours, minutes, seconds, us);
        else
            return PyUnicode_FromFormat("%d day%s, %d:%02d:%02d",
                                        days, (days == 1 || days == -1) ? "" : "s",
                                        hours, minutes, seconds);
    } else {
        if (us)
            return PyUnicode_FromFormat("%d:%02d:%02d.%06d",
                                        hours, minutes, seconds, us);
        else
            return PyUnicode_FromFormat("%d:%02d:%02d",
                                        hours, minutes, seconds);
    }

}

/* Pickle support, a simple use of __reduce__. */

/* __getstate__ isn't exposed */
static PyObject *
delta_getstate(PyDateTime_Delta *self)
{
    return Py_BuildValue("iii", GET_TD_DAYS(self),
                                GET_TD_SECONDS(self),
                                GET_TD_MICROSECONDS(self));
}

static PyObject *
delta_total_seconds(PyObject *self)
{
    PyObject *total_seconds;
    PyObject *total_microseconds;

    total_microseconds = delta_to_microseconds((PyDateTime_Delta *)self);
    if (total_microseconds == NULL)
        return NULL;

    total_seconds = PyNumber_TrueDivide(total_microseconds, us_per_second);

    Py_DECREF(total_microseconds);
    return total_seconds;
}

static PyObject *
delta_reduce(PyDateTime_Delta* self)
{
    return Py_BuildValue("ON", Py_TYPE(self), delta_getstate(self));
}

#define OFFSET(field)  offsetof(PyDateTime_Delta, field)

static PyMemberDef delta_members[] = {

    {"days",         T_INT, OFFSET(days),         READONLY,
     PyDoc_STR("Number of days.")},

    {"seconds",      T_INT, OFFSET(seconds),      READONLY,
     PyDoc_STR("Number of seconds (>= 0 and less than 1 day).")},

    {"microseconds", T_INT, OFFSET(microseconds), READONLY,
     PyDoc_STR("Number of microseconds (>= 0 and less than 1 second).")},
    {NULL}
};

static PyMethodDef delta_methods[] = {
    {"total_seconds", (PyCFunction)delta_total_seconds, METH_NOARGS,
     PyDoc_STR("Total seconds in the duration.")},

    {"__reduce__", (PyCFunction)delta_reduce, METH_NOARGS,
     PyDoc_STR("__reduce__() -> (cls, state)")},

    {NULL,      NULL},
};

static char delta_doc[] =
PyDoc_STR("Difference between two datetime values.");

static PyNumberMethods delta_as_number = {
    delta_add,                                  /* nb_add */
    delta_subtract,                             /* nb_subtract */
    delta_multiply,                             /* nb_multiply */
    delta_remainder,                            /* nb_remainder */
    delta_divmod,                               /* nb_divmod */
    0,                                          /* nb_power */
    (unaryfunc)delta_negative,                  /* nb_negative */
    (unaryfunc)delta_positive,                  /* nb_positive */
    (unaryfunc)delta_abs,                       /* nb_absolute */
    (inquiry)delta_bool,                        /* nb_bool */
    0,                                          /*nb_invert*/
    0,                                          /*nb_lshift*/
    0,                                          /*nb_rshift*/
    0,                                          /*nb_and*/
    0,                                          /*nb_xor*/
    0,                                          /*nb_or*/
    0,                                          /*nb_int*/
    0,                                          /*nb_reserved*/
    0,                                          /*nb_float*/
    0,                                          /*nb_inplace_add*/
    0,                                          /*nb_inplace_subtract*/
    0,                                          /*nb_inplace_multiply*/
    0,                                          /*nb_inplace_remainder*/
    0,                                          /*nb_inplace_power*/
    0,                                          /*nb_inplace_lshift*/
    0,                                          /*nb_inplace_rshift*/
    0,                                          /*nb_inplace_and*/
    0,                                          /*nb_inplace_xor*/
    0,                                          /*nb_inplace_or*/
    delta_divide,                               /* nb_floor_divide */
    delta_truedivide,                           /* nb_true_divide */
    0,                                          /* nb_inplace_floor_divide */
    0,                                          /* nb_inplace_true_divide */
};

static PyTypeObject PyDateTime_DeltaType = {
    PyVarObject_HEAD_INIT(NULL, 0)
    "datetime.timedelta",                               /* tp_name */
    sizeof(PyDateTime_Delta),                           /* tp_basicsize */
    0,                                                  /* tp_itemsize */
    0,                                                  /* tp_dealloc */
    0,                                                  /* tp_print */
    0,                                                  /* tp_getattr */
    0,                                                  /* tp_setattr */
    0,                                                  /* tp_reserved */
    (reprfunc)delta_repr,                               /* tp_repr */
    &delta_as_number,                                   /* tp_as_number */
    0,                                                  /* tp_as_sequence */
    0,                                                  /* tp_as_mapping */
    (hashfunc)delta_hash,                               /* tp_hash */
    0,                                                  /* tp_call */
    (reprfunc)delta_str,                                /* tp_str */
    PyObject_GenericGetAttr,                            /* tp_getattro */
    0,                                                  /* tp_setattro */
    0,                                                  /* tp_as_buffer */
    Py_TPFLAGS_DEFAULT | Py_TPFLAGS_BASETYPE,           /* tp_flags */
    delta_doc,                                          /* tp_doc */
    0,                                                  /* tp_traverse */
    0,                                                  /* tp_clear */
    delta_richcompare,                                  /* tp_richcompare */
    0,                                                  /* tp_weaklistoffset */
    0,                                                  /* tp_iter */
    0,                                                  /* tp_iternext */
    delta_methods,                                      /* tp_methods */
    delta_members,                                      /* tp_members */
    0,                                                  /* tp_getset */
    0,                                                  /* tp_base */
    0,                                                  /* tp_dict */
    0,                                                  /* tp_descr_get */
    0,                                                  /* tp_descr_set */
    0,                                                  /* tp_dictoffset */
    0,                                                  /* tp_init */
    0,                                                  /* tp_alloc */
    delta_new,                                          /* tp_new */
    0,                                                  /* tp_free */
};

/*
 * PyDateTime_Date implementation.
 */

/* Accessor properties. */

static PyObject *
date_year(PyDateTime_Date *self, void *unused)
{
    return PyLong_FromLong(GET_YEAR(self));
}

static PyObject *
date_month(PyDateTime_Date *self, void *unused)
{
    return PyLong_FromLong(GET_MONTH(self));
}

static PyObject *
date_day(PyDateTime_Date *self, void *unused)
{
    return PyLong_FromLong(GET_DAY(self));
}

static PyGetSetDef date_getset[] = {
    {"year",        (getter)date_year},
    {"month",       (getter)date_month},
    {"day",         (getter)date_day},
    {NULL}
};

/* Constructors. */

static char *date_kws[] = {"year", "month", "day", NULL};

static PyObject *
date_new(PyTypeObject *type, PyObject *args, PyObject *kw)
{
    PyObject *self = NULL;
    PyObject *state;
    int year;
    int month;
    int day;

    /* Check for invocation from pickle with __getstate__ state */
    if (PyTuple_GET_SIZE(args) == 1 &&
        PyBytes_Check(state = PyTuple_GET_ITEM(args, 0)) &&
        PyBytes_GET_SIZE(state) == _PyDateTime_DATE_DATASIZE &&
        MONTH_IS_SANE(PyBytes_AS_STRING(state)[2]))
    {
        PyDateTime_Date *me;

        me = (PyDateTime_Date *) (type->tp_alloc(type, 0));
        if (me != NULL) {
            char *pdata = PyBytes_AS_STRING(state);
            memcpy(me->data, pdata, _PyDateTime_DATE_DATASIZE);
            me->hashcode = -1;
        }
        return (PyObject *)me;
    }

    if (PyArg_ParseTupleAndKeywords(args, kw, "iii", date_kws,
                                    &year, &month, &day)) {
        if (check_date_args(year, month, day) < 0)
            return NULL;
        self = new_date_ex(year, month, day, type);
    }
    return self;
}

/* Return new date from localtime(t). */
static PyObject *
date_local_from_object(PyObject *cls, PyObject *obj)
{
    struct tm *tm;
    time_t t;

    if (_PyTime_ObjectToTime_t(obj, &t, _PyTime_ROUND_FLOOR) == -1)
        return NULL;

    tm = localtime(&t);
    if (tm == NULL) {
        /* unconvertible time */
#ifdef EINVAL
        if (errno == 0)
            errno = EINVAL;
#endif
        PyErr_SetFromErrno(PyExc_OSError);
        return NULL;
    }

    return PyObject_CallFunction(cls, "iii",
                                 tm->tm_year + 1900,
                                 tm->tm_mon + 1,
                                 tm->tm_mday);
}

/* Return new date from current time.
 * We say this is equivalent to fromtimestamp(time.time()), and the
 * only way to be sure of that is to *call* time.time().  That's not
 * generally the same as calling C's time.
 */
static PyObject *
date_today(PyObject *cls, PyObject *dummy)
{
    PyObject *time;
    PyObject *result;
    _Py_IDENTIFIER(fromtimestamp);

    time = time_time();
    if (time == NULL)
        return NULL;

    /* Note well:  today() is a class method, so this may not call
     * date.fromtimestamp.  For example, it may call
     * datetime.fromtimestamp.  That's why we need all the accuracy
     * time.time() delivers; if someone were gonzo about optimization,
     * date.today() could get away with plain C time().
     */
    result = _PyObject_CallMethodId(cls, &PyId_fromtimestamp, "O", time);
    Py_DECREF(time);
    return result;
}

/* Return new date from given timestamp (Python timestamp -- a double). */
static PyObject *
date_fromtimestamp(PyObject *cls, PyObject *args)
{
    PyObject *timestamp;
    PyObject *result = NULL;

    if (PyArg_ParseTuple(args, "O:fromtimestamp", &timestamp))
        result = date_local_from_object(cls, timestamp);
    return result;
}

/* Return new date from proleptic Gregorian ordinal.  Raises ValueError if
 * the ordinal is out of range.
 */
static PyObject *
date_fromordinal(PyObject *cls, PyObject *args)
{
    PyObject *result = NULL;
    int ordinal;

    if (PyArg_ParseTuple(args, "i:fromordinal", &ordinal)) {
        int year;
        int month;
        int day;

        if (ordinal < 1)
            PyErr_SetString(PyExc_ValueError, "ordinal must be "
                                              ">= 1");
        else {
            ord_to_ymd(ordinal, &year, &month, &day);
            result = PyObject_CallFunction(cls, "iii",
                                           year, month, day);
        }
    }
    return result;
}

/*
 * Date arithmetic.
 */

/* date + timedelta -> date.  If arg negate is true, subtract the timedelta
 * instead.
 */
static PyObject *
add_date_timedelta(PyDateTime_Date *date, PyDateTime_Delta *delta, int negate)
{
    PyObject *result = NULL;
    int year = GET_YEAR(date);
    int month = GET_MONTH(date);
    int deltadays = GET_TD_DAYS(delta);
    /* C-level overflow is impossible because |deltadays| < 1e9. */
    int day = GET_DAY(date) + (negate ? -deltadays : deltadays);

    if (normalize_date(&year, &month, &day) >= 0)
        result = new_date(year, month, day);
    return result;
}

static PyObject *
date_add(PyObject *left, PyObject *right)
{
    if (PyDateTime_Check(left) || PyDateTime_Check(right))
        Py_RETURN_NOTIMPLEMENTED;

    if (PyDate_Check(left)) {
        /* date + ??? */
        if (PyDelta_Check(right))
            /* date + delta */
            return add_date_timedelta((PyDateTime_Date *) left,
                                      (PyDateTime_Delta *) right,
                                      0);
    }
    else {
        /* ??? + date
         * 'right' must be one of us, or we wouldn't have been called
         */
        if (PyDelta_Check(left))
            /* delta + date */
            return add_date_timedelta((PyDateTime_Date *) right,
                                      (PyDateTime_Delta *) left,
                                      0);
    }
    Py_RETURN_NOTIMPLEMENTED;
}

static PyObject *
date_subtract(PyObject *left, PyObject *right)
{
    if (PyDateTime_Check(left) || PyDateTime_Check(right))
        Py_RETURN_NOTIMPLEMENTED;

    if (PyDate_Check(left)) {
        if (PyDate_Check(right)) {
            /* date - date */
            int left_ord = ymd_to_ord(GET_YEAR(left),
                                      GET_MONTH(left),
                                      GET_DAY(left));
            int right_ord = ymd_to_ord(GET_YEAR(right),
                                       GET_MONTH(right),
                                       GET_DAY(right));
            return new_delta(left_ord - right_ord, 0, 0, 0);
        }
        if (PyDelta_Check(right)) {
            /* date - delta */
            return add_date_timedelta((PyDateTime_Date *) left,
                                      (PyDateTime_Delta *) right,
                                      1);
        }
    }
    Py_RETURN_NOTIMPLEMENTED;
}


/* Various ways to turn a date into a string. */

static PyObject *
date_repr(PyDateTime_Date *self)
{
    return PyUnicode_FromFormat("%s(%d, %d, %d)",
                                Py_TYPE(self)->tp_name,
                                GET_YEAR(self), GET_MONTH(self), GET_DAY(self));
}

static PyObject *
date_isoformat(PyDateTime_Date *self)
{
    return PyUnicode_FromFormat("%04d-%02d-%02d",
                                GET_YEAR(self), GET_MONTH(self), GET_DAY(self));
}

/* str() calls the appropriate isoformat() method. */
static PyObject *
date_str(PyDateTime_Date *self)
{
    return _PyObject_CallMethodId((PyObject *)self, &PyId_isoformat, "()");
}


static PyObject *
date_ctime(PyDateTime_Date *self)
{
    return format_ctime(self, 0, 0, 0);
}

static PyObject *
date_strftime(PyDateTime_Date *self, PyObject *args, PyObject *kw)
{
    /* This method can be inherited, and needs to call the
     * timetuple() method appropriate to self's class.
     */
    PyObject *result;
    PyObject *tuple;
    PyObject *format;
    _Py_IDENTIFIER(timetuple);
    static char *keywords[] = {"format", NULL};

    if (! PyArg_ParseTupleAndKeywords(args, kw, "U:strftime", keywords,
                                      &format))
        return NULL;

    tuple = _PyObject_CallMethodId((PyObject *)self, &PyId_timetuple, "()");
    if (tuple == NULL)
        return NULL;
    result = wrap_strftime((PyObject *)self, format, tuple,
                           (PyObject *)self);
    Py_DECREF(tuple);
    return result;
}

static PyObject *
date_format(PyDateTime_Date *self, PyObject *args)
{
    PyObject *format;

    if (!PyArg_ParseTuple(args, "U:__format__", &format))
        return NULL;

    /* if the format is zero length, return str(self) */
    if (PyUnicode_GetLength(format) == 0)
        return PyObject_Str((PyObject *)self);

    return _PyObject_CallMethodId((PyObject *)self, &PyId_strftime, "O", format);
}

/* ISO methods. */

static PyObject *
date_isoweekday(PyDateTime_Date *self)
{
    int dow = weekday(GET_YEAR(self), GET_MONTH(self), GET_DAY(self));

    return PyLong_FromLong(dow + 1);
}

static PyObject *
date_isocalendar(PyDateTime_Date *self)
{
    int  year         = GET_YEAR(self);
    int  week1_monday = iso_week1_monday(year);
    int today         = ymd_to_ord(year, GET_MONTH(self), GET_DAY(self));
    int  week;
    int  day;

    week = divmod(today - week1_monday, 7, &day);
    if (week < 0) {
        --year;
        week1_monday = iso_week1_monday(year);
        week = divmod(today - week1_monday, 7, &day);
    }
    else if (week >= 52 && today >= iso_week1_monday(year + 1)) {
        ++year;
        week = 0;
    }
    return Py_BuildValue("iii", year, week + 1, day + 1);
}

/* Miscellaneous methods. */

static PyObject *
date_richcompare(PyObject *self, PyObject *other, int op)
{
    if (PyDate_Check(other)) {
        int diff = memcmp(((PyDateTime_Date *)self)->data,
                          ((PyDateTime_Date *)other)->data,
                          _PyDateTime_DATE_DATASIZE);
        return diff_to_bool(diff, op);
    }
    else
        Py_RETURN_NOTIMPLEMENTED;
}

static PyObject *
date_timetuple(PyDateTime_Date *self)
{
    return build_struct_time(GET_YEAR(self),
                             GET_MONTH(self),
                             GET_DAY(self),
                             0, 0, 0, -1);
}

static PyObject *
date_replace(PyDateTime_Date *self, PyObject *args, PyObject *kw)
{
    PyObject *clone;
    PyObject *tuple;
    int year = GET_YEAR(self);
    int month = GET_MONTH(self);
    int day = GET_DAY(self);

    if (! PyArg_ParseTupleAndKeywords(args, kw, "|iii:replace", date_kws,
                                      &year, &month, &day))
        return NULL;
    tuple = Py_BuildValue("iii", year, month, day);
    if (tuple == NULL)
        return NULL;
    clone = date_new(Py_TYPE(self), tuple, NULL);
    Py_DECREF(tuple);
    return clone;
}

static Py_hash_t
generic_hash(unsigned char *data, int len)
{
    return _Py_HashBytes(data, len);
}


static PyObject *date_getstate(PyDateTime_Date *self);

static Py_hash_t
date_hash(PyDateTime_Date *self)
{
    if (self->hashcode == -1)
        self->hashcode = generic_hash(
            (unsigned char *)self->data, _PyDateTime_DATE_DATASIZE);

    return self->hashcode;
}

static PyObject *
date_toordinal(PyDateTime_Date *self)
{
    return PyLong_FromLong(ymd_to_ord(GET_YEAR(self), GET_MONTH(self),
                                     GET_DAY(self)));
}

static PyObject *
date_weekday(PyDateTime_Date *self)
{
    int dow = weekday(GET_YEAR(self), GET_MONTH(self), GET_DAY(self));

    return PyLong_FromLong(dow);
}

/* Pickle support, a simple use of __reduce__. */

/* __getstate__ isn't exposed */
static PyObject *
date_getstate(PyDateTime_Date *self)
{
    PyObject* field;
    field = PyBytes_FromStringAndSize((char*)self->data,
                                       _PyDateTime_DATE_DATASIZE);
    return Py_BuildValue("(N)", field);
}

static PyObject *
date_reduce(PyDateTime_Date *self, PyObject *arg)
{
    return Py_BuildValue("(ON)", Py_TYPE(self), date_getstate(self));
}

static PyMethodDef date_methods[] = {

    /* Class methods: */

    {"fromtimestamp", (PyCFunction)date_fromtimestamp, METH_VARARGS |
                                                       METH_CLASS,
     PyDoc_STR("timestamp -> local date from a POSIX timestamp (like "
               "time.time()).")},

    {"fromordinal", (PyCFunction)date_fromordinal,      METH_VARARGS |
                                                    METH_CLASS,
     PyDoc_STR("int -> date corresponding to a proleptic Gregorian "
               "ordinal.")},

    {"today",         (PyCFunction)date_today,   METH_NOARGS | METH_CLASS,
     PyDoc_STR("Current date or datetime:  same as "
               "self.__class__.fromtimestamp(time.time()).")},

    /* Instance methods: */

    {"ctime",       (PyCFunction)date_ctime,        METH_NOARGS,
     PyDoc_STR("Return ctime() style string.")},

    {"strftime",        (PyCFunction)date_strftime,     METH_VARARGS | METH_KEYWORDS,
     PyDoc_STR("format -> strftime() style string.")},

    {"__format__",      (PyCFunction)date_format,       METH_VARARGS,
     PyDoc_STR("Formats self with strftime.")},

    {"timetuple",   (PyCFunction)date_timetuple,    METH_NOARGS,
     PyDoc_STR("Return time tuple, compatible with time.localtime().")},

    {"isocalendar", (PyCFunction)date_isocalendar,  METH_NOARGS,
     PyDoc_STR("Return a 3-tuple containing ISO year, week number, and "
               "weekday.")},

    {"isoformat",   (PyCFunction)date_isoformat,        METH_NOARGS,
     PyDoc_STR("Return string in ISO 8601 format, YYYY-MM-DD.")},

    {"isoweekday",  (PyCFunction)date_isoweekday,   METH_NOARGS,
     PyDoc_STR("Return the day of the week represented by the date.\n"
               "Monday == 1 ... Sunday == 7")},

    {"toordinal",   (PyCFunction)date_toordinal,    METH_NOARGS,
     PyDoc_STR("Return proleptic Gregorian ordinal.  January 1 of year "
               "1 is day 1.")},

    {"weekday",     (PyCFunction)date_weekday,      METH_NOARGS,
     PyDoc_STR("Return the day of the week represented by the date.\n"
               "Monday == 0 ... Sunday == 6")},

    {"replace",     (PyCFunction)date_replace,      METH_VARARGS | METH_KEYWORDS,
     PyDoc_STR("Return date with new specified fields.")},

    {"__reduce__", (PyCFunction)date_reduce,        METH_NOARGS,
     PyDoc_STR("__reduce__() -> (cls, state)")},

    {NULL,      NULL}
};

static char date_doc[] =
PyDoc_STR("date(year, month, day) --> date object");

static PyNumberMethods date_as_number = {
    date_add,                                           /* nb_add */
    date_subtract,                                      /* nb_subtract */
    0,                                                  /* nb_multiply */
    0,                                                  /* nb_remainder */
    0,                                                  /* nb_divmod */
    0,                                                  /* nb_power */
    0,                                                  /* nb_negative */
    0,                                                  /* nb_positive */
    0,                                                  /* nb_absolute */
    0,                                                  /* nb_bool */
};

static PyTypeObject PyDateTime_DateType = {
    PyVarObject_HEAD_INIT(NULL, 0)
    "datetime.date",                                    /* tp_name */
    sizeof(PyDateTime_Date),                            /* tp_basicsize */
    0,                                                  /* tp_itemsize */
    0,                                                  /* tp_dealloc */
    0,                                                  /* tp_print */
    0,                                                  /* tp_getattr */
    0,                                                  /* tp_setattr */
    0,                                                  /* tp_reserved */
    (reprfunc)date_repr,                                /* tp_repr */
    &date_as_number,                                    /* tp_as_number */
    0,                                                  /* tp_as_sequence */
    0,                                                  /* tp_as_mapping */
    (hashfunc)date_hash,                                /* tp_hash */
    0,                                                  /* tp_call */
    (reprfunc)date_str,                                 /* tp_str */
    PyObject_GenericGetAttr,                            /* tp_getattro */
    0,                                                  /* tp_setattro */
    0,                                                  /* tp_as_buffer */
    Py_TPFLAGS_DEFAULT | Py_TPFLAGS_BASETYPE,           /* tp_flags */
    date_doc,                                           /* tp_doc */
    0,                                                  /* tp_traverse */
    0,                                                  /* tp_clear */
    date_richcompare,                                   /* tp_richcompare */
    0,                                                  /* tp_weaklistoffset */
    0,                                                  /* tp_iter */
    0,                                                  /* tp_iternext */
    date_methods,                                       /* tp_methods */
    0,                                                  /* tp_members */
    date_getset,                                        /* tp_getset */
    0,                                                  /* tp_base */
    0,                                                  /* tp_dict */
    0,                                                  /* tp_descr_get */
    0,                                                  /* tp_descr_set */
    0,                                                  /* tp_dictoffset */
    0,                                                  /* tp_init */
    0,                                                  /* tp_alloc */
    date_new,                                           /* tp_new */
    0,                                                  /* tp_free */
};

/*
 * PyDateTime_TZInfo implementation.
 */

/* This is a pure abstract base class, so doesn't do anything beyond
 * raising NotImplemented exceptions.  Real tzinfo classes need
 * to derive from this.  This is mostly for clarity, and for efficiency in
 * datetime and time constructors (their tzinfo arguments need to
 * be subclasses of this tzinfo class, which is easy and quick to check).
 *
 * Note:  For reasons having to do with pickling of subclasses, we have
 * to allow tzinfo objects to be instantiated.  This wasn't an issue
 * in the Python implementation (__init__() could raise NotImplementedError
 * there without ill effect), but doing so in the C implementation hit a
 * brick wall.
 */

static PyObject *
tzinfo_nogo(const char* methodname)
{
    PyErr_Format(PyExc_NotImplementedError,
                 "a tzinfo subclass must implement %s()",
                 methodname);
    return NULL;
}

/* Methods.  A subclass must implement these. */

static PyObject *
tzinfo_tzname(PyDateTime_TZInfo *self, PyObject *dt)
{
    return tzinfo_nogo("tzname");
}

static PyObject *
tzinfo_utcoffset(PyDateTime_TZInfo *self, PyObject *dt)
{
    return tzinfo_nogo("utcoffset");
}

static PyObject *
tzinfo_dst(PyDateTime_TZInfo *self, PyObject *dt)
{
    return tzinfo_nogo("dst");
}


static PyObject *add_datetime_timedelta(PyDateTime_DateTime *date,
                                        PyDateTime_Delta *delta,
                                        int factor);
static PyObject *datetime_utcoffset(PyObject *self, PyObject *);
static PyObject *datetime_dst(PyObject *self, PyObject *);

static PyObject *
tzinfo_fromutc(PyDateTime_TZInfo *self, PyObject *dt)
{
    PyObject *result = NULL;
    PyObject *off = NULL, *dst = NULL;
    PyDateTime_Delta *delta = NULL;

    if (!PyDateTime_Check(dt)) {
        PyErr_SetString(PyExc_TypeError,
                        "fromutc: argument must be a datetime");
        return NULL;
    }
    if (GET_DT_TZINFO(dt) != (PyObject *)self) {
        PyErr_SetString(PyExc_ValueError, "fromutc: dt.tzinfo "
                        "is not self");
        return NULL;
    }

    off = datetime_utcoffset(dt, NULL);
    if (off == NULL)
        return NULL;
    if (off == Py_None) {
        PyErr_SetString(PyExc_ValueError, "fromutc: non-None "
                        "utcoffset() result required");
        goto Fail;
    }

    dst = datetime_dst(dt, NULL);
    if (dst == NULL)
        goto Fail;
    if (dst == Py_None) {
        PyErr_SetString(PyExc_ValueError, "fromutc: non-None "
                        "dst() result required");
        goto Fail;
    }

    delta = (PyDateTime_Delta *)delta_subtract(off, dst);
    if (delta == NULL)
        goto Fail;
    result = add_datetime_timedelta((PyDateTime_DateTime *)dt, delta, 1);
    if (result == NULL)
        goto Fail;

    Py_DECREF(dst);
    dst = call_dst(GET_DT_TZINFO(dt), result);
    if (dst == NULL)
        goto Fail;
    if (dst == Py_None)
        goto Inconsistent;
    if (delta_bool(delta) != 0) {
        PyObject *temp = result;
        result = add_datetime_timedelta((PyDateTime_DateTime *)result,
                                        (PyDateTime_Delta *)dst, 1);
        Py_DECREF(temp);
        if (result == NULL)
            goto Fail;
    }
    Py_DECREF(delta);
    Py_DECREF(dst);
    Py_DECREF(off);
    return result;

Inconsistent:
    PyErr_SetString(PyExc_ValueError, "fromutc: tz.dst() gave"
                    "inconsistent results; cannot convert");

    /* fall thru to failure */
Fail:
    Py_XDECREF(off);
    Py_XDECREF(dst);
    Py_XDECREF(delta);
    Py_XDECREF(result);
    return NULL;
}

/*
 * Pickle support.  This is solely so that tzinfo subclasses can use
 * pickling -- tzinfo itself is supposed to be uninstantiable.
 */

static PyObject *
tzinfo_reduce(PyObject *self)
{
    PyObject *args, *state, *tmp;
    PyObject *getinitargs, *getstate;
    _Py_IDENTIFIER(__getinitargs__);
    _Py_IDENTIFIER(__getstate__);

    tmp = PyTuple_New(0);
    if (tmp == NULL)
        return NULL;

    getinitargs = _PyObject_GetAttrId(self, &PyId___getinitargs__);
    if (getinitargs != NULL) {
        args = PyObject_CallObject(getinitargs, tmp);
        Py_DECREF(getinitargs);
        if (args == NULL) {
            Py_DECREF(tmp);
            return NULL;
        }
    }
    else {
        PyErr_Clear();
        args = tmp;
        Py_INCREF(args);
    }

    getstate = _PyObject_GetAttrId(self, &PyId___getstate__);
    if (getstate != NULL) {
        state = PyObject_CallObject(getstate, tmp);
        Py_DECREF(getstate);
        if (state == NULL) {
            Py_DECREF(args);
            Py_DECREF(tmp);
            return NULL;
        }
    }
    else {
        PyObject **dictptr;
        PyErr_Clear();
        state = Py_None;
        dictptr = _PyObject_GetDictPtr(self);
        if (dictptr && *dictptr && PyDict_Size(*dictptr))
            state = *dictptr;
        Py_INCREF(state);
    }

    Py_DECREF(tmp);

    if (state == Py_None) {
        Py_DECREF(state);
        return Py_BuildValue("(ON)", Py_TYPE(self), args);
    }
    else
        return Py_BuildValue("(ONN)", Py_TYPE(self), args, state);
}

static PyMethodDef tzinfo_methods[] = {

    {"tzname",          (PyCFunction)tzinfo_tzname,             METH_O,
     PyDoc_STR("datetime -> string name of time zone.")},

    {"utcoffset",       (PyCFunction)tzinfo_utcoffset,          METH_O,
     PyDoc_STR("datetime -> timedelta showing offset from UTC, negative "
           "values indicating West of UTC")},

    {"dst",             (PyCFunction)tzinfo_dst,                METH_O,
     PyDoc_STR("datetime -> DST offset in minutes east of UTC.")},

    {"fromutc",         (PyCFunction)tzinfo_fromutc,            METH_O,
     PyDoc_STR("datetime in UTC -> datetime in local time.")},

    {"__reduce__",  (PyCFunction)tzinfo_reduce,             METH_NOARGS,
     PyDoc_STR("-> (cls, state)")},

    {NULL, NULL}
};

static char tzinfo_doc[] =
PyDoc_STR("Abstract base class for time zone info objects.");

static PyTypeObject PyDateTime_TZInfoType = {
    PyVarObject_HEAD_INIT(NULL, 0)
    "datetime.tzinfo",                          /* tp_name */
    sizeof(PyDateTime_TZInfo),                  /* tp_basicsize */
    0,                                          /* tp_itemsize */
    0,                                          /* tp_dealloc */
    0,                                          /* tp_print */
    0,                                          /* tp_getattr */
    0,                                          /* tp_setattr */
    0,                                          /* tp_reserved */
    0,                                          /* tp_repr */
    0,                                          /* tp_as_number */
    0,                                          /* tp_as_sequence */
    0,                                          /* tp_as_mapping */
    0,                                          /* tp_hash */
    0,                                          /* tp_call */
    0,                                          /* tp_str */
    PyObject_GenericGetAttr,                    /* tp_getattro */
    0,                                          /* tp_setattro */
    0,                                          /* tp_as_buffer */
    Py_TPFLAGS_DEFAULT | Py_TPFLAGS_BASETYPE,   /* tp_flags */
    tzinfo_doc,                                 /* tp_doc */
    0,                                          /* tp_traverse */
    0,                                          /* tp_clear */
    0,                                          /* tp_richcompare */
    0,                                          /* tp_weaklistoffset */
    0,                                          /* tp_iter */
    0,                                          /* tp_iternext */
    tzinfo_methods,                             /* tp_methods */
    0,                                          /* tp_members */
    0,                                          /* tp_getset */
    0,                                          /* tp_base */
    0,                                          /* tp_dict */
    0,                                          /* tp_descr_get */
    0,                                          /* tp_descr_set */
    0,                                          /* tp_dictoffset */
    0,                                          /* tp_init */
    0,                                          /* tp_alloc */
    PyType_GenericNew,                          /* tp_new */
    0,                                          /* tp_free */
};

static char *timezone_kws[] = {"offset", "name", NULL};

static PyObject *
timezone_new(PyTypeObject *type, PyObject *args, PyObject *kw)
{
    PyObject *offset;
    PyObject *name = NULL;
    if (PyArg_ParseTupleAndKeywords(args, kw, "O!|O!:timezone", timezone_kws,
                                    &PyDateTime_DeltaType, &offset,
                                    &PyUnicode_Type, &name))
        return new_timezone(offset, name);

    return NULL;
}

static void
timezone_dealloc(PyDateTime_TimeZone *self)
{
    Py_CLEAR(self->offset);
    Py_CLEAR(self->name);
    Py_TYPE(self)->tp_free((PyObject *)self);
}

static PyObject *
timezone_richcompare(PyDateTime_TimeZone *self,
                     PyDateTime_TimeZone *other, int op)
{
    if (op != Py_EQ && op != Py_NE)
        Py_RETURN_NOTIMPLEMENTED;
    if (Py_TYPE(other) != &PyDateTime_TimeZoneType) {
        if (op == Py_EQ)
            Py_RETURN_FALSE;
        else
            Py_RETURN_TRUE;
    }
    return delta_richcompare(self->offset, other->offset, op);
}

static Py_hash_t
timezone_hash(PyDateTime_TimeZone *self)
{
    return delta_hash((PyDateTime_Delta *)self->offset);
}

/* Check argument type passed to tzname, utcoffset, or dst methods.
   Returns 0 for good argument.  Returns -1 and sets exception info
   otherwise.
 */
static int
_timezone_check_argument(PyObject *dt, const char *meth)
{
    if (dt == Py_None || PyDateTime_Check(dt))
        return 0;
    PyErr_Format(PyExc_TypeError, "%s(dt) argument must be a datetime instance"
                 " or None, not %.200s", meth, Py_TYPE(dt)->tp_name);
    return -1;
}

static PyObject *
timezone_repr(PyDateTime_TimeZone *self)
{
    /* Note that although timezone is not subclassable, it is convenient
       to use Py_TYPE(self)->tp_name here. */
    const char *type_name = Py_TYPE(self)->tp_name;

    if (((PyObject *)self) == PyDateTime_TimeZone_UTC)
        return PyUnicode_FromFormat("%s.utc", type_name);

    if (self->name == NULL)
        return PyUnicode_FromFormat("%s(%R)", type_name, self->offset);

    return PyUnicode_FromFormat("%s(%R, %R)", type_name, self->offset,
                                self->name);
}


static PyObject *
timezone_str(PyDateTime_TimeZone *self)
{
    int hours, minutes, seconds;
    PyObject *offset;
    char sign;

    if (self->name != NULL) {
        Py_INCREF(self->name);
        return self->name;
    }
    /* Offset is normalized, so it is negative if days < 0 */
    if (GET_TD_DAYS(self->offset) < 0) {
        sign = '-';
        offset = delta_negative((PyDateTime_Delta *)self->offset);
        if (offset == NULL)
            return NULL;
    }
    else {
        sign = '+';
        offset = self->offset;
        Py_INCREF(offset);
    }
    /* Offset is not negative here. */
    seconds = GET_TD_SECONDS(offset);
    Py_DECREF(offset);
    minutes = divmod(seconds, 60, &seconds);
    hours = divmod(minutes, 60, &minutes);
    /* XXX ignore sub-minute data, curently not allowed. */
    assert(seconds == 0);
    return PyUnicode_FromFormat("UTC%c%02d:%02d", sign, hours, minutes);
}

static PyObject *
timezone_tzname(PyDateTime_TimeZone *self, PyObject *dt)
{
    if (_timezone_check_argument(dt, "tzname") == -1)
        return NULL;

    return timezone_str(self);
}

static PyObject *
timezone_utcoffset(PyDateTime_TimeZone *self, PyObject *dt)
{
    if (_timezone_check_argument(dt, "utcoffset") == -1)
        return NULL;

    Py_INCREF(self->offset);
    return self->offset;
}

static PyObject *
timezone_dst(PyObject *self, PyObject *dt)
{
    if (_timezone_check_argument(dt, "dst") == -1)
        return NULL;

    Py_RETURN_NONE;
}

static PyObject *
timezone_fromutc(PyDateTime_TimeZone *self, PyDateTime_DateTime *dt)
{
    if (!PyDateTime_Check(dt)) {
        PyErr_SetString(PyExc_TypeError,
                        "fromutc: argument must be a datetime");
        return NULL;
    }
    if (!HASTZINFO(dt) || dt->tzinfo != (PyObject *)self) {
        PyErr_SetString(PyExc_ValueError, "fromutc: dt.tzinfo "
                        "is not self");
        return NULL;
    }

    return add_datetime_timedelta(dt, (PyDateTime_Delta *)self->offset, 1);
}

static PyObject *
timezone_getinitargs(PyDateTime_TimeZone *self)
{
    if (self->name == NULL)
        return Py_BuildValue("(O)", self->offset);
    return Py_BuildValue("(OO)", self->offset, self->name);
}

static PyMethodDef timezone_methods[] = {
    {"tzname", (PyCFunction)timezone_tzname, METH_O,
     PyDoc_STR("If name is specified when timezone is created, returns the name."
               "  Otherwise returns offset as 'UTC(+|-)HH:MM'.")},

    {"utcoffset", (PyCFunction)timezone_utcoffset, METH_O,
     PyDoc_STR("Return fixed offset.")},

    {"dst", (PyCFunction)timezone_dst, METH_O,
     PyDoc_STR("Return None.")},

    {"fromutc", (PyCFunction)timezone_fromutc, METH_O,
     PyDoc_STR("datetime in UTC -> datetime in local time.")},

    {"__getinitargs__", (PyCFunction)timezone_getinitargs, METH_NOARGS,
     PyDoc_STR("pickle support")},

    {NULL, NULL}
};

static char timezone_doc[] =
PyDoc_STR("Fixed offset from UTC implementation of tzinfo.");

static PyTypeObject PyDateTime_TimeZoneType = {
    PyVarObject_HEAD_INIT(NULL, 0)
    "datetime.timezone",              /* tp_name */
    sizeof(PyDateTime_TimeZone),      /* tp_basicsize */
    0,                                /* tp_itemsize */
    (destructor)timezone_dealloc,     /* tp_dealloc */
    0,                                /* tp_print */
    0,                                /* tp_getattr */
    0,                                /* tp_setattr */
    0,                                /* tp_reserved */
    (reprfunc)timezone_repr,          /* tp_repr */
    0,                                /* tp_as_number */
    0,                                /* tp_as_sequence */
    0,                                /* tp_as_mapping */
    (hashfunc)timezone_hash,          /* tp_hash */
    0,                                /* tp_call */
    (reprfunc)timezone_str,           /* tp_str */
    0,                                /* tp_getattro */
    0,                                /* tp_setattro */
    0,                                /* tp_as_buffer */
    Py_TPFLAGS_DEFAULT,               /* tp_flags */
    timezone_doc,                     /* tp_doc */
    0,                                /* tp_traverse */
    0,                                /* tp_clear */
    (richcmpfunc)timezone_richcompare,/* tp_richcompare */
    0,                                /* tp_weaklistoffset */
    0,                                /* tp_iter */
    0,                                /* tp_iternext */
    timezone_methods,                 /* tp_methods */
    0,                                /* tp_members */
    0,                                /* tp_getset */
    &PyDateTime_TZInfoType,           /* tp_base */
    0,                                /* tp_dict */
    0,                                /* tp_descr_get */
    0,                                /* tp_descr_set */
    0,                                /* tp_dictoffset */
    0,                                /* tp_init */
    0,                                /* tp_alloc */
    timezone_new,                     /* tp_new */
};

/*
 * PyDateTime_Time implementation.
 */

/* Accessor properties.
 */

static PyObject *
time_hour(PyDateTime_Time *self, void *unused)
{
    return PyLong_FromLong(TIME_GET_HOUR(self));
}

static PyObject *
time_minute(PyDateTime_Time *self, void *unused)
{
    return PyLong_FromLong(TIME_GET_MINUTE(self));
}

/* The name time_second conflicted with some platform header file. */
static PyObject *
py_time_second(PyDateTime_Time *self, void *unused)
{
    return PyLong_FromLong(TIME_GET_SECOND(self));
}

static PyObject *
time_microsecond(PyDateTime_Time *self, void *unused)
{
    return PyLong_FromLong(TIME_GET_MICROSECOND(self));
}

static PyObject *
time_tzinfo(PyDateTime_Time *self, void *unused)
{
    PyObject *result = HASTZINFO(self) ? self->tzinfo : Py_None;
    Py_INCREF(result);
    return result;
}

static PyGetSetDef time_getset[] = {
    {"hour",        (getter)time_hour},
    {"minute",      (getter)time_minute},
    {"second",      (getter)py_time_second},
    {"microsecond", (getter)time_microsecond},
    {"tzinfo",          (getter)time_tzinfo},
    {NULL}
};

/*
 * Constructors.
 */

static char *time_kws[] = {"hour", "minute", "second", "microsecond",
                           "tzinfo", NULL};

static PyObject *
time_new(PyTypeObject *type, PyObject *args, PyObject *kw)
{
    PyObject *self = NULL;
    PyObject *state;
    int hour = 0;
    int minute = 0;
    int second = 0;
    int usecond = 0;
    PyObject *tzinfo = Py_None;

    /* Check for invocation from pickle with __getstate__ state */
    if (PyTuple_GET_SIZE(args) >= 1 &&
        PyTuple_GET_SIZE(args) <= 2 &&
        PyBytes_Check(state = PyTuple_GET_ITEM(args, 0)) &&
        PyBytes_GET_SIZE(state) == _PyDateTime_TIME_DATASIZE &&
        ((unsigned char) (PyBytes_AS_STRING(state)[0])) < 24)
    {
        PyDateTime_Time *me;
        char aware;

        if (PyTuple_GET_SIZE(args) == 2) {
            tzinfo = PyTuple_GET_ITEM(args, 1);
            if (check_tzinfo_subclass(tzinfo) < 0) {
                PyErr_SetString(PyExc_TypeError, "bad "
                    "tzinfo state arg");
                return NULL;
            }
        }
        aware = (char)(tzinfo != Py_None);
        me = (PyDateTime_Time *) (type->tp_alloc(type, aware));
        if (me != NULL) {
            char *pdata = PyBytes_AS_STRING(state);

            memcpy(me->data, pdata, _PyDateTime_TIME_DATASIZE);
            me->hashcode = -1;
            me->hastzinfo = aware;
            if (aware) {
                Py_INCREF(tzinfo);
                me->tzinfo = tzinfo;
            }
        }
        return (PyObject *)me;
    }

    if (PyArg_ParseTupleAndKeywords(args, kw, "|iiiiO", time_kws,
                                    &hour, &minute, &second, &usecond,
                                    &tzinfo)) {
        if (check_time_args(hour, minute, second, usecond) < 0)
            return NULL;
        if (check_tzinfo_subclass(tzinfo) < 0)
            return NULL;
        self = new_time_ex(hour, minute, second, usecond, tzinfo,
                           type);
    }
    return self;
}

/*
 * Destructor.
 */

static void
time_dealloc(PyDateTime_Time *self)
{
    if (HASTZINFO(self)) {
        Py_XDECREF(self->tzinfo);
    }
    Py_TYPE(self)->tp_free((PyObject *)self);
}

/*
 * Indirect access to tzinfo methods.
 */

/* These are all METH_NOARGS, so don't need to check the arglist. */
static PyObject *
time_utcoffset(PyObject *self, PyObject *unused) {
    return call_utcoffset(GET_TIME_TZINFO(self), Py_None);
}

static PyObject *
time_dst(PyObject *self, PyObject *unused) {
    return call_dst(GET_TIME_TZINFO(self), Py_None);
}

static PyObject *
time_tzname(PyDateTime_Time *self, PyObject *unused) {
    return call_tzname(GET_TIME_TZINFO(self), Py_None);
}

/*
 * Various ways to turn a time into a string.
 */

static PyObject *
time_repr(PyDateTime_Time *self)
{
    const char *type_name = Py_TYPE(self)->tp_name;
    int h = TIME_GET_HOUR(self);
    int m = TIME_GET_MINUTE(self);
    int s = TIME_GET_SECOND(self);
    int us = TIME_GET_MICROSECOND(self);
    PyObject *result = NULL;

    if (us)
        result = PyUnicode_FromFormat("%s(%d, %d, %d, %d)",
                                      type_name, h, m, s, us);
    else if (s)
        result = PyUnicode_FromFormat("%s(%d, %d, %d)",
                                      type_name, h, m, s);
    else
        result = PyUnicode_FromFormat("%s(%d, %d)", type_name, h, m);
    if (result != NULL && HASTZINFO(self))
        result = append_keyword_tzinfo(result, self->tzinfo);
    return result;
}

static PyObject *
time_str(PyDateTime_Time *self)
{
    return _PyObject_CallMethodId((PyObject *)self, &PyId_isoformat, "()");
}

static PyObject *
time_isoformat(PyDateTime_Time *self, PyObject *unused)
{
    char buf[100];
    PyObject *result;
    int us = TIME_GET_MICROSECOND(self);

    if (us)
        result = PyUnicode_FromFormat("%02d:%02d:%02d.%06d",
                                      TIME_GET_HOUR(self),
                                      TIME_GET_MINUTE(self),
                                      TIME_GET_SECOND(self),
                                      us);
    else
        result = PyUnicode_FromFormat("%02d:%02d:%02d",
                                      TIME_GET_HOUR(self),
                                      TIME_GET_MINUTE(self),
                                      TIME_GET_SECOND(self));

    if (result == NULL || !HASTZINFO(self) || self->tzinfo == Py_None)
        return result;

    /* We need to append the UTC offset. */
    if (format_utcoffset(buf, sizeof(buf), ":", self->tzinfo,
                         Py_None) < 0) {
        Py_DECREF(result);
        return NULL;
    }
    PyUnicode_AppendAndDel(&result, PyUnicode_FromString(buf));
    return result;
}

static PyObject *
time_strftime(PyDateTime_Time *self, PyObject *args, PyObject *kw)
{
    PyObject *result;
    PyObject *tuple;
    PyObject *format;
    static char *keywords[] = {"format", NULL};

    if (! PyArg_ParseTupleAndKeywords(args, kw, "U:strftime", keywords,
                                      &format))
        return NULL;

    /* Python's strftime does insane things with the year part of the
     * timetuple.  The year is forced to (the otherwise nonsensical)
     * 1900 to work around that.
     */
    tuple = Py_BuildValue("iiiiiiiii",
                          1900, 1, 1, /* year, month, day */
                  TIME_GET_HOUR(self),
                  TIME_GET_MINUTE(self),
                  TIME_GET_SECOND(self),
                  0, 1, -1); /* weekday, daynum, dst */
    if (tuple == NULL)
        return NULL;
    assert(PyTuple_Size(tuple) == 9);
    result = wrap_strftime((PyObject *)self, format, tuple,
                           Py_None);
    Py_DECREF(tuple);
    return result;
}

/*
 * Miscellaneous methods.
 */

static PyObject *
time_richcompare(PyObject *self, PyObject *other, int op)
{
    PyObject *result = NULL;
    PyObject *offset1, *offset2;
    int diff;

    if (! PyTime_Check(other))
        Py_RETURN_NOTIMPLEMENTED;

    if (GET_TIME_TZINFO(self) == GET_TIME_TZINFO(other)) {
        diff = memcmp(((PyDateTime_Time *)self)->data,
                      ((PyDateTime_Time *)other)->data,
                      _PyDateTime_TIME_DATASIZE);
        return diff_to_bool(diff, op);
    }
    offset1 = time_utcoffset(self, NULL);
    if (offset1 == NULL)
        return NULL;
    offset2 = time_utcoffset(other, NULL);
    if (offset2 == NULL)
        goto done;
    /* If they're both naive, or both aware and have the same offsets,
     * we get off cheap.  Note that if they're both naive, offset1 ==
     * offset2 == Py_None at this point.
     */
    if ((offset1 == offset2) ||
        (PyDelta_Check(offset1) && PyDelta_Check(offset2) &&
         delta_cmp(offset1, offset2) == 0)) {
        diff = memcmp(((PyDateTime_Time *)self)->data,
                      ((PyDateTime_Time *)other)->data,
                      _PyDateTime_TIME_DATASIZE);
        result = diff_to_bool(diff, op);
    }
    /* The hard case: both aware with different UTC offsets */
    else if (offset1 != Py_None && offset2 != Py_None) {
        int offsecs1, offsecs2;
        assert(offset1 != offset2); /* else last "if" handled it */
        offsecs1 = TIME_GET_HOUR(self) * 3600 +
                   TIME_GET_MINUTE(self) * 60 +
                   TIME_GET_SECOND(self) -
                   GET_TD_DAYS(offset1) * 86400 -
                   GET_TD_SECONDS(offset1);
        offsecs2 = TIME_GET_HOUR(other) * 3600 +
                   TIME_GET_MINUTE(other) * 60 +
                   TIME_GET_SECOND(other) -
                   GET_TD_DAYS(offset2) * 86400 -
                   GET_TD_SECONDS(offset2);
        diff = offsecs1 - offsecs2;
        if (diff == 0)
            diff = TIME_GET_MICROSECOND(self) -
                   TIME_GET_MICROSECOND(other);
        result = diff_to_bool(diff, op);
    }
    else if (op == Py_EQ) {
        result = Py_False;
        Py_INCREF(result);
    }
    else if (op == Py_NE) {
        result = Py_True;
        Py_INCREF(result);
    }
    else {
        PyErr_SetString(PyExc_TypeError,
                        "can't compare offset-naive and "
                        "offset-aware times");
    }
 done:
    Py_DECREF(offset1);
    Py_XDECREF(offset2);
    return result;
}

static Py_hash_t
time_hash(PyDateTime_Time *self)
{
    if (self->hashcode == -1) {
        PyObject *offset;

        offset = time_utcoffset((PyObject *)self, NULL);

        if (offset == NULL)
            return -1;

        /* Reduce this to a hash of another object. */
        if (offset == Py_None)
            self->hashcode = generic_hash(
                (unsigned char *)self->data, _PyDateTime_TIME_DATASIZE);
        else {
            PyObject *temp1, *temp2;
            int seconds, microseconds;
            assert(HASTZINFO(self));
            seconds = TIME_GET_HOUR(self) * 3600 +
                      TIME_GET_MINUTE(self) * 60 +
                      TIME_GET_SECOND(self);
            microseconds = TIME_GET_MICROSECOND(self);
            temp1 = new_delta(0, seconds, microseconds, 1);
            if (temp1 == NULL) {
                Py_DECREF(offset);
                return -1;
            }
            temp2 = delta_subtract(temp1, offset);
            Py_DECREF(temp1);
            if (temp2 == NULL) {
                Py_DECREF(offset);
                return -1;
            }
            self->hashcode = PyObject_Hash(temp2);
            Py_DECREF(temp2);
        }
        Py_DECREF(offset);
    }
    return self->hashcode;
}

static PyObject *
time_replace(PyDateTime_Time *self, PyObject *args, PyObject *kw)
{
    PyObject *clone;
    PyObject *tuple;
    int hh = TIME_GET_HOUR(self);
    int mm = TIME_GET_MINUTE(self);
    int ss = TIME_GET_SECOND(self);
    int us = TIME_GET_MICROSECOND(self);
    PyObject *tzinfo = HASTZINFO(self) ? self->tzinfo : Py_None;

    if (! PyArg_ParseTupleAndKeywords(args, kw, "|iiiiO:replace",
                                      time_kws,
                                      &hh, &mm, &ss, &us, &tzinfo))
        return NULL;
    tuple = Py_BuildValue("iiiiO", hh, mm, ss, us, tzinfo);
    if (tuple == NULL)
        return NULL;
    clone = time_new(Py_TYPE(self), tuple, NULL);
    Py_DECREF(tuple);
    return clone;
}

/* Pickle support, a simple use of __reduce__. */

/* Let basestate be the non-tzinfo data string.
 * If tzinfo is None, this returns (basestate,), else (basestate, tzinfo).
 * So it's a tuple in any (non-error) case.
 * __getstate__ isn't exposed.
 */
static PyObject *
time_getstate(PyDateTime_Time *self)
{
    PyObject *basestate;
    PyObject *result = NULL;

    basestate =  PyBytes_FromStringAndSize((char *)self->data,
                                            _PyDateTime_TIME_DATASIZE);
    if (basestate != NULL) {
        if (! HASTZINFO(self) || self->tzinfo == Py_None)
            result = PyTuple_Pack(1, basestate);
        else
            result = PyTuple_Pack(2, basestate, self->tzinfo);
        Py_DECREF(basestate);
    }
    return result;
}

static PyObject *
time_reduce(PyDateTime_Time *self, PyObject *arg)
{
    return Py_BuildValue("(ON)", Py_TYPE(self), time_getstate(self));
}

static PyMethodDef time_methods[] = {

    {"isoformat",   (PyCFunction)time_isoformat,        METH_NOARGS,
     PyDoc_STR("Return string in ISO 8601 format, HH:MM:SS[.mmmmmm]"
               "[+HH:MM].")},

    {"strftime",        (PyCFunction)time_strftime,     METH_VARARGS | METH_KEYWORDS,
     PyDoc_STR("format -> strftime() style string.")},

    {"__format__",      (PyCFunction)date_format,       METH_VARARGS,
     PyDoc_STR("Formats self with strftime.")},

    {"utcoffset",       (PyCFunction)time_utcoffset,    METH_NOARGS,
     PyDoc_STR("Return self.tzinfo.utcoffset(self).")},

    {"tzname",          (PyCFunction)time_tzname,       METH_NOARGS,
     PyDoc_STR("Return self.tzinfo.tzname(self).")},

    {"dst",             (PyCFunction)time_dst,          METH_NOARGS,
     PyDoc_STR("Return self.tzinfo.dst(self).")},

    {"replace",     (PyCFunction)time_replace,          METH_VARARGS | METH_KEYWORDS,
     PyDoc_STR("Return time with new specified fields.")},

    {"__reduce__", (PyCFunction)time_reduce,        METH_NOARGS,
     PyDoc_STR("__reduce__() -> (cls, state)")},

    {NULL,      NULL}
};

static char time_doc[] =
PyDoc_STR("time([hour[, minute[, second[, microsecond[, tzinfo]]]]]) --> a time object\n\
\n\
All arguments are optional. tzinfo may be None, or an instance of\n\
a tzinfo subclass. The remaining arguments may be ints.\n");

static PyTypeObject PyDateTime_TimeType = {
    PyVarObject_HEAD_INIT(NULL, 0)
    "datetime.time",                            /* tp_name */
    sizeof(PyDateTime_Time),                    /* tp_basicsize */
    0,                                          /* tp_itemsize */
    (destructor)time_dealloc,                   /* tp_dealloc */
    0,                                          /* tp_print */
    0,                                          /* tp_getattr */
    0,                                          /* tp_setattr */
    0,                                          /* tp_reserved */
    (reprfunc)time_repr,                        /* tp_repr */
    0,                                          /* tp_as_number */
    0,                                          /* tp_as_sequence */
    0,                                          /* tp_as_mapping */
    (hashfunc)time_hash,                        /* tp_hash */
    0,                                          /* tp_call */
    (reprfunc)time_str,                         /* tp_str */
    PyObject_GenericGetAttr,                    /* tp_getattro */
    0,                                          /* tp_setattro */
    0,                                          /* tp_as_buffer */
    Py_TPFLAGS_DEFAULT | Py_TPFLAGS_BASETYPE, /* tp_flags */
    time_doc,                                   /* tp_doc */
    0,                                          /* tp_traverse */
    0,                                          /* tp_clear */
    time_richcompare,                           /* tp_richcompare */
    0,                                          /* tp_weaklistoffset */
    0,                                          /* tp_iter */
    0,                                          /* tp_iternext */
    time_methods,                               /* tp_methods */
    0,                                          /* tp_members */
    time_getset,                                /* tp_getset */
    0,                                          /* tp_base */
    0,                                          /* tp_dict */
    0,                                          /* tp_descr_get */
    0,                                          /* tp_descr_set */
    0,                                          /* tp_dictoffset */
    0,                                          /* tp_init */
    time_alloc,                                 /* tp_alloc */
    time_new,                                   /* tp_new */
    0,                                          /* tp_free */
};

/*
 * PyDateTime_DateTime implementation.
 */

/* Accessor properties.  Properties for day, month, and year are inherited
 * from date.
 */

static PyObject *
datetime_hour(PyDateTime_DateTime *self, void *unused)
{
    return PyLong_FromLong(DATE_GET_HOUR(self));
}

static PyObject *
datetime_minute(PyDateTime_DateTime *self, void *unused)
{
    return PyLong_FromLong(DATE_GET_MINUTE(self));
}

static PyObject *
datetime_second(PyDateTime_DateTime *self, void *unused)
{
    return PyLong_FromLong(DATE_GET_SECOND(self));
}

static PyObject *
datetime_microsecond(PyDateTime_DateTime *self, void *unused)
{
    return PyLong_FromLong(DATE_GET_MICROSECOND(self));
}

static PyObject *
datetime_tzinfo(PyDateTime_DateTime *self, void *unused)
{
    PyObject *result = HASTZINFO(self) ? self->tzinfo : Py_None;
    Py_INCREF(result);
    return result;
}

static PyGetSetDef datetime_getset[] = {
    {"hour",        (getter)datetime_hour},
    {"minute",      (getter)datetime_minute},
    {"second",      (getter)datetime_second},
    {"microsecond", (getter)datetime_microsecond},
    {"tzinfo",          (getter)datetime_tzinfo},
    {NULL}
};

/*
 * Constructors.
 */

static char *datetime_kws[] = {
    "year", "month", "day", "hour", "minute", "second",
    "microsecond", "tzinfo", NULL
};

static PyObject *
datetime_new(PyTypeObject *type, PyObject *args, PyObject *kw)
{
    PyObject *self = NULL;
    PyObject *state;
    int year;
    int month;
    int day;
    int hour = 0;
    int minute = 0;
    int second = 0;
    int usecond = 0;
    PyObject *tzinfo = Py_None;

    /* Check for invocation from pickle with __getstate__ state */
    if (PyTuple_GET_SIZE(args) >= 1 &&
        PyTuple_GET_SIZE(args) <= 2 &&
        PyBytes_Check(state = PyTuple_GET_ITEM(args, 0)) &&
        PyBytes_GET_SIZE(state) == _PyDateTime_DATETIME_DATASIZE &&
        MONTH_IS_SANE(PyBytes_AS_STRING(state)[2]))
    {
        PyDateTime_DateTime *me;
        char aware;

        if (PyTuple_GET_SIZE(args) == 2) {
            tzinfo = PyTuple_GET_ITEM(args, 1);
            if (check_tzinfo_subclass(tzinfo) < 0) {
                PyErr_SetString(PyExc_TypeError, "bad "
                    "tzinfo state arg");
                return NULL;
            }
        }
        aware = (char)(tzinfo != Py_None);
        me = (PyDateTime_DateTime *) (type->tp_alloc(type , aware));
        if (me != NULL) {
            char *pdata = PyBytes_AS_STRING(state);

            memcpy(me->data, pdata, _PyDateTime_DATETIME_DATASIZE);
            me->hashcode = -1;
            me->hastzinfo = aware;
            if (aware) {
                Py_INCREF(tzinfo);
                me->tzinfo = tzinfo;
            }
        }
        return (PyObject *)me;
    }

    if (PyArg_ParseTupleAndKeywords(args, kw, "iii|iiiiO", datetime_kws,
                                    &year, &month, &day, &hour, &minute,
                                    &second, &usecond, &tzinfo)) {
        if (check_date_args(year, month, day) < 0)
            return NULL;
        if (check_time_args(hour, minute, second, usecond) < 0)
            return NULL;
        if (check_tzinfo_subclass(tzinfo) < 0)
            return NULL;
        self = new_datetime_ex(year, month, day,
                                hour, minute, second, usecond,
                                tzinfo, type);
    }
    return self;
}

/* TM_FUNC is the shared type of localtime() and gmtime(). */
typedef struct tm *(*TM_FUNC)(const time_t *timer);

/* Internal helper.
 * Build datetime from a time_t and a distinct count of microseconds.
 * Pass localtime or gmtime for f, to control the interpretation of timet.
 */
static PyObject *
datetime_from_timet_and_us(PyObject *cls, TM_FUNC f, time_t timet, int us,
                           PyObject *tzinfo)
{
    struct tm *tm;

    tm = f(&timet);
    if (tm == NULL) {
#ifdef EINVAL
        if (errno == 0)
            errno = EINVAL;
#endif
        return PyErr_SetFromErrno(PyExc_OSError);
    }

    /* The platform localtime/gmtime may insert leap seconds,
     * indicated by tm->tm_sec > 59.  We don't care about them,
     * except to the extent that passing them on to the datetime
     * constructor would raise ValueError for a reason that
     * made no sense to the user.
     */
    if (tm->tm_sec > 59)
        tm->tm_sec = 59;
    return PyObject_CallFunction(cls, "iiiiiiiO",
                                 tm->tm_year + 1900,
                                 tm->tm_mon + 1,
                                 tm->tm_mday,
                                 tm->tm_hour,
                                 tm->tm_min,
                                 tm->tm_sec,
                                 us,
                                 tzinfo);
}

static time_t
_PyTime_DoubleToTimet(double x)
{
    time_t result;
    double diff;

    result = (time_t)x;
    /* How much info did we lose?  time_t may be an integral or
     * floating type, and we don't know which.  If it's integral,
     * we don't know whether C truncates, rounds, returns the floor,
     * etc.  If we lost a second or more, the C rounding is
     * unreasonable, or the input just doesn't fit in a time_t;
     * call it an error regardless.  Note that the original cast to
     * time_t can cause a C error too, but nothing we can do to
     * worm around that.
     */
    diff = x - (double)result;
    if (diff <= -1.0 || diff >= 1.0) {
        PyErr_SetString(PyExc_OverflowError,
                        "timestamp out of range for platform time_t");
        result = (time_t)-1;
    }
    return result;
}

/* Round a double to the nearest long.  |x| must be small enough to fit
 * in a C long; this is not checked.
 */
static double
_PyTime_RoundHalfEven(double x)
{
    double rounded = round(x);
    if (fabs(x-rounded) == 0.5)
        /* halfway case: round to even */
        rounded = 2.0*round(x/2.0);
    return rounded;
}

/* Internal helper.
 * Build datetime from a Python timestamp.  Pass localtime or gmtime for f,
 * to control the interpretation of the timestamp.  Since a double doesn't
 * have enough bits to cover a datetime's full range of precision, it's
 * better to call datetime_from_timet_and_us provided you have a way
 * to get that much precision (e.g., C time() isn't good enough).
 */
static PyObject *
datetime_from_timestamp(PyObject *cls, TM_FUNC f, double timestamp,
                        PyObject *tzinfo)
{
    time_t timet;
    double fraction;
    int us;

<<<<<<< HEAD
    if (_PyTime_ObjectToTimeval(timestamp,
                                &timet, &us, _PyTime_ROUND_FLOOR) == -1)
        return NULL;
    assert(0 <= us && us <= 999999);

    return datetime_from_timet_and_us(cls, f, timet, (int)us, tzinfo);
=======
    timet = _PyTime_DoubleToTimet(timestamp);
    if (timet == (time_t)-1 && PyErr_Occurred())
        return NULL;
    fraction = timestamp - (double)timet;
    us = (int)_PyTime_RoundHalfEven(fraction * 1e6);
    if (us < 0) {
        /* Truncation towards zero is not what we wanted
           for negative numbers (Python's mod semantics) */
        timet -= 1;
        us += 1000000;
    }
    /* If timestamp is less than one microsecond smaller than a
     * full second, round up. Otherwise, ValueErrors are raised
     * for some floats. */
    if (us == 1000000) {
        timet += 1;
        us = 0;
    }
    return datetime_from_timet_and_us(cls, f, timet, us, tzinfo);
>>>>>>> 511491ad
}

/* Internal helper.
 * Build most accurate possible datetime for current time.  Pass localtime or
 * gmtime for f as appropriate.
 */
static PyObject *
datetime_best_possible(PyObject *cls, TM_FUNC f, PyObject *tzinfo)
{
    _PyTime_t ts = _PyTime_GetSystemClock();
    time_t secs;
    int us;

    if (_PyTime_AsTimevalTime_t(ts, &secs, &us, _PyTime_ROUND_FLOOR) < 0)
        return NULL;
    assert(0 <= us && us <= 999999);

    return datetime_from_timet_and_us(cls, f, secs, us, tzinfo);
}

/*[clinic input]

@classmethod
datetime.datetime.now

    tz: object = None
        Timezone object.

Returns new datetime object representing current time local to tz.

If no tz is specified, uses local timezone.
[clinic start generated code]*/

static PyObject *
datetime_datetime_now_impl(PyTypeObject *type, PyObject *tz)
/*[clinic end generated code: output=b3386e5345e2b47a input=80d09869c5267d00]*/
{
    PyObject *self;

    /* Return best possible local time -- this isn't constrained by the
     * precision of a timestamp.
     */
    if (check_tzinfo_subclass(tz) < 0)
        return NULL;

    self = datetime_best_possible((PyObject *)type,
                                  tz == Py_None ? localtime : gmtime,
                                  tz);
    if (self != NULL && tz != Py_None) {
        /* Convert UTC to tzinfo's zone. */
        PyObject *temp = self;

        self = _PyObject_CallMethodId(tz, &PyId_fromutc, "O", self);
        Py_DECREF(temp);
    }
    return self;
}

/* Return best possible UTC time -- this isn't constrained by the
 * precision of a timestamp.
 */
static PyObject *
datetime_utcnow(PyObject *cls, PyObject *dummy)
{
    return datetime_best_possible(cls, gmtime, Py_None);
}

/* Return new local datetime from timestamp (Python timestamp -- a double). */
static PyObject *
datetime_fromtimestamp(PyObject *cls, PyObject *args, PyObject *kw)
{
    PyObject *self;
    double timestamp;
    PyObject *tzinfo = Py_None;
    static char *keywords[] = {"timestamp", "tz", NULL};

    if (! PyArg_ParseTupleAndKeywords(args, kw, "d|O:fromtimestamp",
                                      keywords, &timestamp, &tzinfo))
        return NULL;
    if (check_tzinfo_subclass(tzinfo) < 0)
        return NULL;

    self = datetime_from_timestamp(cls,
                                   tzinfo == Py_None ? localtime : gmtime,
                                   timestamp,
                                   tzinfo);
    if (self != NULL && tzinfo != Py_None) {
        /* Convert UTC to tzinfo's zone. */
        PyObject *temp = self;

        self = _PyObject_CallMethodId(tzinfo, &PyId_fromutc, "O", self);
        Py_DECREF(temp);
    }
    return self;
}

/* Return new UTC datetime from timestamp (Python timestamp -- a double). */
static PyObject *
datetime_utcfromtimestamp(PyObject *cls, PyObject *args)
{
    double timestamp;
    PyObject *result = NULL;

    if (PyArg_ParseTuple(args, "d:utcfromtimestamp", &timestamp))
        result = datetime_from_timestamp(cls, gmtime, timestamp,
                                         Py_None);
    return result;
}

/* Return new datetime from _strptime.strptime_datetime(). */
static PyObject *
datetime_strptime(PyObject *cls, PyObject *args)
{
    static PyObject *module = NULL;
    PyObject *string, *format;
    _Py_IDENTIFIER(_strptime_datetime);

    if (!PyArg_ParseTuple(args, "UU:strptime", &string, &format))
        return NULL;

    if (module == NULL) {
        module = PyImport_ImportModuleNoBlock("_strptime");
        if (module == NULL)
            return NULL;
    }
    return _PyObject_CallMethodId(module, &PyId__strptime_datetime, "OOO",
                                 cls, string, format);
}

/* Return new datetime from date/datetime and time arguments. */
static PyObject *
datetime_combine(PyObject *cls, PyObject *args, PyObject *kw)
{
    static char *keywords[] = {"date", "time", NULL};
    PyObject *date;
    PyObject *time;
    PyObject *result = NULL;

    if (PyArg_ParseTupleAndKeywords(args, kw, "O!O!:combine", keywords,
                                    &PyDateTime_DateType, &date,
                                    &PyDateTime_TimeType, &time)) {
        PyObject *tzinfo = Py_None;

        if (HASTZINFO(time))
            tzinfo = ((PyDateTime_Time *)time)->tzinfo;
        result = PyObject_CallFunction(cls, "iiiiiiiO",
                                        GET_YEAR(date),
                                        GET_MONTH(date),
                                        GET_DAY(date),
                                        TIME_GET_HOUR(time),
                                        TIME_GET_MINUTE(time),
                                        TIME_GET_SECOND(time),
                                        TIME_GET_MICROSECOND(time),
                                        tzinfo);
    }
    return result;
}

/*
 * Destructor.
 */

static void
datetime_dealloc(PyDateTime_DateTime *self)
{
    if (HASTZINFO(self)) {
        Py_XDECREF(self->tzinfo);
    }
    Py_TYPE(self)->tp_free((PyObject *)self);
}

/*
 * Indirect access to tzinfo methods.
 */

/* These are all METH_NOARGS, so don't need to check the arglist. */
static PyObject *
datetime_utcoffset(PyObject *self, PyObject *unused) {
    return call_utcoffset(GET_DT_TZINFO(self), self);
}

static PyObject *
datetime_dst(PyObject *self, PyObject *unused) {
    return call_dst(GET_DT_TZINFO(self), self);
}

static PyObject *
datetime_tzname(PyObject *self, PyObject *unused) {
    return call_tzname(GET_DT_TZINFO(self), self);
}

/*
 * datetime arithmetic.
 */

/* factor must be 1 (to add) or -1 (to subtract).  The result inherits
 * the tzinfo state of date.
 */
static PyObject *
add_datetime_timedelta(PyDateTime_DateTime *date, PyDateTime_Delta *delta,
                       int factor)
{
    /* Note that the C-level additions can't overflow, because of
     * invariant bounds on the member values.
     */
    int year = GET_YEAR(date);
    int month = GET_MONTH(date);
    int day = GET_DAY(date) + GET_TD_DAYS(delta) * factor;
    int hour = DATE_GET_HOUR(date);
    int minute = DATE_GET_MINUTE(date);
    int second = DATE_GET_SECOND(date) + GET_TD_SECONDS(delta) * factor;
    int microsecond = DATE_GET_MICROSECOND(date) +
                      GET_TD_MICROSECONDS(delta) * factor;

    assert(factor == 1 || factor == -1);
    if (normalize_datetime(&year, &month, &day,
                           &hour, &minute, &second, &microsecond) < 0)
        return NULL;
    else
        return new_datetime(year, month, day,
                            hour, minute, second, microsecond,
                            HASTZINFO(date) ? date->tzinfo : Py_None);
}

static PyObject *
datetime_add(PyObject *left, PyObject *right)
{
    if (PyDateTime_Check(left)) {
        /* datetime + ??? */
        if (PyDelta_Check(right))
            /* datetime + delta */
            return add_datetime_timedelta(
                            (PyDateTime_DateTime *)left,
                            (PyDateTime_Delta *)right,
                            1);
    }
    else if (PyDelta_Check(left)) {
        /* delta + datetime */
        return add_datetime_timedelta((PyDateTime_DateTime *) right,
                                      (PyDateTime_Delta *) left,
                                      1);
    }
    Py_RETURN_NOTIMPLEMENTED;
}

static PyObject *
datetime_subtract(PyObject *left, PyObject *right)
{
    PyObject *result = Py_NotImplemented;

    if (PyDateTime_Check(left)) {
        /* datetime - ??? */
        if (PyDateTime_Check(right)) {
            /* datetime - datetime */
            PyObject *offset1, *offset2, *offdiff = NULL;
            int delta_d, delta_s, delta_us;

            if (GET_DT_TZINFO(left) == GET_DT_TZINFO(right)) {
                offset2 = offset1 = Py_None;
                Py_INCREF(offset1);
                Py_INCREF(offset2);
            }
            else {
                offset1 = datetime_utcoffset(left, NULL);
                if (offset1 == NULL)
                    return NULL;
                offset2 = datetime_utcoffset(right, NULL);
                if (offset2 == NULL) {
                    Py_DECREF(offset1);
                    return NULL;
                }
                if ((offset1 != Py_None) != (offset2 != Py_None)) {
                    PyErr_SetString(PyExc_TypeError,
                                    "can't subtract offset-naive and "
                                    "offset-aware datetimes");
                    Py_DECREF(offset1);
                    Py_DECREF(offset2);
                    return NULL;
                }
            }
            if ((offset1 != offset2) &&
                delta_cmp(offset1, offset2) != 0) {
                offdiff = delta_subtract(offset1, offset2);
                if (offdiff == NULL) {
                    Py_DECREF(offset1);
                    Py_DECREF(offset2);
                    return NULL;
                }
            }
            Py_DECREF(offset1);
            Py_DECREF(offset2);
            delta_d = ymd_to_ord(GET_YEAR(left),
                                 GET_MONTH(left),
                                 GET_DAY(left)) -
                      ymd_to_ord(GET_YEAR(right),
                                 GET_MONTH(right),
                                 GET_DAY(right));
            /* These can't overflow, since the values are
             * normalized.  At most this gives the number of
             * seconds in one day.
             */
            delta_s = (DATE_GET_HOUR(left) -
                       DATE_GET_HOUR(right)) * 3600 +
                      (DATE_GET_MINUTE(left) -
                       DATE_GET_MINUTE(right)) * 60 +
                      (DATE_GET_SECOND(left) -
                       DATE_GET_SECOND(right));
            delta_us = DATE_GET_MICROSECOND(left) -
                       DATE_GET_MICROSECOND(right);
            result = new_delta(delta_d, delta_s, delta_us, 1);
            if (result == NULL)
                return NULL;

            if (offdiff != NULL) {
                PyObject *temp = result;
                result = delta_subtract(result, offdiff);
                Py_DECREF(temp);
                Py_DECREF(offdiff);
            }
        }
        else if (PyDelta_Check(right)) {
            /* datetime - delta */
            result = add_datetime_timedelta(
                            (PyDateTime_DateTime *)left,
                            (PyDateTime_Delta *)right,
                            -1);
        }
    }

    if (result == Py_NotImplemented)
        Py_INCREF(result);
    return result;
}

/* Various ways to turn a datetime into a string. */

static PyObject *
datetime_repr(PyDateTime_DateTime *self)
{
    const char *type_name = Py_TYPE(self)->tp_name;
    PyObject *baserepr;

    if (DATE_GET_MICROSECOND(self)) {
        baserepr = PyUnicode_FromFormat(
                      "%s(%d, %d, %d, %d, %d, %d, %d)",
                      type_name,
                      GET_YEAR(self), GET_MONTH(self), GET_DAY(self),
                      DATE_GET_HOUR(self), DATE_GET_MINUTE(self),
                      DATE_GET_SECOND(self),
                      DATE_GET_MICROSECOND(self));
    }
    else if (DATE_GET_SECOND(self)) {
        baserepr = PyUnicode_FromFormat(
                      "%s(%d, %d, %d, %d, %d, %d)",
                      type_name,
                      GET_YEAR(self), GET_MONTH(self), GET_DAY(self),
                      DATE_GET_HOUR(self), DATE_GET_MINUTE(self),
                      DATE_GET_SECOND(self));
    }
    else {
        baserepr = PyUnicode_FromFormat(
                      "%s(%d, %d, %d, %d, %d)",
                      type_name,
                      GET_YEAR(self), GET_MONTH(self), GET_DAY(self),
                      DATE_GET_HOUR(self), DATE_GET_MINUTE(self));
    }
    if (baserepr == NULL || ! HASTZINFO(self))
        return baserepr;
    return append_keyword_tzinfo(baserepr, self->tzinfo);
}

static PyObject *
datetime_str(PyDateTime_DateTime *self)
{
    return _PyObject_CallMethodId((PyObject *)self, &PyId_isoformat, "(s)", " ");
}

static PyObject *
datetime_isoformat(PyDateTime_DateTime *self, PyObject *args, PyObject *kw)
{
    int sep = 'T';
    static char *keywords[] = {"sep", NULL};
    char buffer[100];
    PyObject *result;
    int us = DATE_GET_MICROSECOND(self);

    if (!PyArg_ParseTupleAndKeywords(args, kw, "|C:isoformat", keywords, &sep))
        return NULL;
    if (us)
        result = PyUnicode_FromFormat("%04d-%02d-%02d%c%02d:%02d:%02d.%06d",
                                      GET_YEAR(self), GET_MONTH(self),
                                      GET_DAY(self), (int)sep,
                                      DATE_GET_HOUR(self), DATE_GET_MINUTE(self),
                                      DATE_GET_SECOND(self), us);
    else
        result = PyUnicode_FromFormat("%04d-%02d-%02d%c%02d:%02d:%02d",
                                      GET_YEAR(self), GET_MONTH(self),
                                      GET_DAY(self), (int)sep,
                                      DATE_GET_HOUR(self), DATE_GET_MINUTE(self),
                                      DATE_GET_SECOND(self));

    if (!result || !HASTZINFO(self))
        return result;

    /* We need to append the UTC offset. */
    if (format_utcoffset(buffer, sizeof(buffer), ":", self->tzinfo,
                         (PyObject *)self) < 0) {
        Py_DECREF(result);
        return NULL;
    }
    PyUnicode_AppendAndDel(&result, PyUnicode_FromString(buffer));
    return result;
}

static PyObject *
datetime_ctime(PyDateTime_DateTime *self)
{
    return format_ctime((PyDateTime_Date *)self,
                        DATE_GET_HOUR(self),
                        DATE_GET_MINUTE(self),
                        DATE_GET_SECOND(self));
}

/* Miscellaneous methods. */

static PyObject *
datetime_richcompare(PyObject *self, PyObject *other, int op)
{
    PyObject *result = NULL;
    PyObject *offset1, *offset2;
    int diff;

    if (! PyDateTime_Check(other)) {
        if (PyDate_Check(other)) {
            /* Prevent invocation of date_richcompare.  We want to
               return NotImplemented here to give the other object
               a chance.  But since DateTime is a subclass of
               Date, if the other object is a Date, it would
               compute an ordering based on the date part alone,
               and we don't want that.  So force unequal or
               uncomparable here in that case. */
            if (op == Py_EQ)
                Py_RETURN_FALSE;
            if (op == Py_NE)
                Py_RETURN_TRUE;
            return cmperror(self, other);
        }
        Py_RETURN_NOTIMPLEMENTED;
    }

    if (GET_DT_TZINFO(self) == GET_DT_TZINFO(other)) {
        diff = memcmp(((PyDateTime_DateTime *)self)->data,
                      ((PyDateTime_DateTime *)other)->data,
                      _PyDateTime_DATETIME_DATASIZE);
        return diff_to_bool(diff, op);
    }
    offset1 = datetime_utcoffset(self, NULL);
    if (offset1 == NULL)
        return NULL;
    offset2 = datetime_utcoffset(other, NULL);
    if (offset2 == NULL)
        goto done;
    /* If they're both naive, or both aware and have the same offsets,
     * we get off cheap.  Note that if they're both naive, offset1 ==
     * offset2 == Py_None at this point.
     */
    if ((offset1 == offset2) ||
        (PyDelta_Check(offset1) && PyDelta_Check(offset2) &&
         delta_cmp(offset1, offset2) == 0)) {
        diff = memcmp(((PyDateTime_DateTime *)self)->data,
                      ((PyDateTime_DateTime *)other)->data,
                      _PyDateTime_DATETIME_DATASIZE);
        result = diff_to_bool(diff, op);
    }
    else if (offset1 != Py_None && offset2 != Py_None) {
        PyDateTime_Delta *delta;

        assert(offset1 != offset2); /* else last "if" handled it */
        delta = (PyDateTime_Delta *)datetime_subtract((PyObject *)self,
                                                       other);
        if (delta == NULL)
            goto done;
        diff = GET_TD_DAYS(delta);
        if (diff == 0)
            diff = GET_TD_SECONDS(delta) |
                   GET_TD_MICROSECONDS(delta);
        Py_DECREF(delta);
        result = diff_to_bool(diff, op);
    }
    else if (op == Py_EQ) {
        result = Py_False;
        Py_INCREF(result);
    }
    else if (op == Py_NE) {
        result = Py_True;
        Py_INCREF(result);
    }
    else {
        PyErr_SetString(PyExc_TypeError,
                        "can't compare offset-naive and "
                        "offset-aware datetimes");
    }
 done:
    Py_DECREF(offset1);
    Py_XDECREF(offset2);
    return result;
}

static Py_hash_t
datetime_hash(PyDateTime_DateTime *self)
{
    if (self->hashcode == -1) {
        PyObject *offset;

        offset = datetime_utcoffset((PyObject *)self, NULL);

        if (offset == NULL)
            return -1;

        /* Reduce this to a hash of another object. */
        if (offset == Py_None)
            self->hashcode = generic_hash(
                (unsigned char *)self->data, _PyDateTime_DATETIME_DATASIZE);
        else {
            PyObject *temp1, *temp2;
            int days, seconds;

            assert(HASTZINFO(self));
            days = ymd_to_ord(GET_YEAR(self),
                              GET_MONTH(self),
                              GET_DAY(self));
            seconds = DATE_GET_HOUR(self) * 3600 +
                      DATE_GET_MINUTE(self) * 60 +
                      DATE_GET_SECOND(self);
            temp1 = new_delta(days, seconds,
                              DATE_GET_MICROSECOND(self),
                              1);
            if (temp1 == NULL) {
                Py_DECREF(offset);
                return -1;
            }
            temp2 = delta_subtract(temp1, offset);
            Py_DECREF(temp1);
            if (temp2 == NULL) {
                Py_DECREF(offset);
                return -1;
            }
            self->hashcode = PyObject_Hash(temp2);
            Py_DECREF(temp2);
        }
        Py_DECREF(offset);
    }
    return self->hashcode;
}

static PyObject *
datetime_replace(PyDateTime_DateTime *self, PyObject *args, PyObject *kw)
{
    PyObject *clone;
    PyObject *tuple;
    int y = GET_YEAR(self);
    int m = GET_MONTH(self);
    int d = GET_DAY(self);
    int hh = DATE_GET_HOUR(self);
    int mm = DATE_GET_MINUTE(self);
    int ss = DATE_GET_SECOND(self);
    int us = DATE_GET_MICROSECOND(self);
    PyObject *tzinfo = HASTZINFO(self) ? self->tzinfo : Py_None;

    if (! PyArg_ParseTupleAndKeywords(args, kw, "|iiiiiiiO:replace",
                                      datetime_kws,
                                      &y, &m, &d, &hh, &mm, &ss, &us,
                                      &tzinfo))
        return NULL;
    tuple = Py_BuildValue("iiiiiiiO", y, m, d, hh, mm, ss, us, tzinfo);
    if (tuple == NULL)
        return NULL;
    clone = datetime_new(Py_TYPE(self), tuple, NULL);
    Py_DECREF(tuple);
    return clone;
}

static PyObject *
local_timezone(PyDateTime_DateTime *utc_time)
{
    PyObject *result = NULL;
    struct tm *timep;
    time_t timestamp;
    PyObject *delta;
    PyObject *one_second;
    PyObject *seconds;
    PyObject *nameo = NULL;
    const char *zone = NULL;

    delta = datetime_subtract((PyObject *)utc_time, PyDateTime_Epoch);
    if (delta == NULL)
        return NULL;
    one_second = new_delta(0, 1, 0, 0);
    if (one_second == NULL)
        goto error;
    seconds = divide_timedelta_timedelta((PyDateTime_Delta *)delta,
                                         (PyDateTime_Delta *)one_second);
    Py_DECREF(one_second);
    if (seconds == NULL)
        goto error;
    Py_DECREF(delta);
    timestamp = PyLong_AsLong(seconds);
    Py_DECREF(seconds);
    if (timestamp == -1 && PyErr_Occurred())
        return NULL;
    timep = localtime(&timestamp);
#ifdef HAVE_STRUCT_TM_TM_ZONE
    zone = timep->tm_zone;
    delta = new_delta(0, timep->tm_gmtoff, 0, 1);
#else /* HAVE_STRUCT_TM_TM_ZONE */
    {
        PyObject *local_time;
        local_time = new_datetime(timep->tm_year + 1900, timep->tm_mon + 1,
                                  timep->tm_mday, timep->tm_hour, timep->tm_min,
                                  timep->tm_sec, DATE_GET_MICROSECOND(utc_time),
                                  utc_time->tzinfo);
        if (local_time == NULL)
            goto error;
        delta = datetime_subtract(local_time, (PyObject*)utc_time);
        /* XXX: before relying on tzname, we should compare delta
           to the offset implied by timezone/altzone */
        if (daylight && timep->tm_isdst >= 0)
            zone = tzname[timep->tm_isdst % 2];
        else
            zone = tzname[0];
        Py_DECREF(local_time);
    }
#endif /* HAVE_STRUCT_TM_TM_ZONE */
    if (zone != NULL) {
        nameo = PyUnicode_DecodeLocale(zone, "surrogateescape");
        if (nameo == NULL)
            goto error;
    }
    result = new_timezone(delta, nameo);
    Py_XDECREF(nameo);
  error:
    Py_DECREF(delta);
    return result;
}

static PyDateTime_DateTime *
datetime_astimezone(PyDateTime_DateTime *self, PyObject *args, PyObject *kw)
{
    PyDateTime_DateTime *result;
    PyObject *offset;
    PyObject *temp;
    PyObject *tzinfo = Py_None;
    static char *keywords[] = {"tz", NULL};

    if (! PyArg_ParseTupleAndKeywords(args, kw, "|O:astimezone", keywords,
                                      &tzinfo))
        return NULL;

    if (check_tzinfo_subclass(tzinfo) == -1)
        return NULL;

    if (!HASTZINFO(self) || self->tzinfo == Py_None)
        goto NeedAware;

    /* Conversion to self's own time zone is a NOP. */
    if (self->tzinfo == tzinfo) {
        Py_INCREF(self);
        return self;
    }

    /* Convert self to UTC. */
    offset = datetime_utcoffset((PyObject *)self, NULL);
    if (offset == NULL)
        return NULL;
    if (offset == Py_None) {
        Py_DECREF(offset);
      NeedAware:
        PyErr_SetString(PyExc_ValueError, "astimezone() cannot be applied to "
                        "a naive datetime");
        return NULL;
    }

    /* result = self - offset */
    result = (PyDateTime_DateTime *)add_datetime_timedelta(self,
                                       (PyDateTime_Delta *)offset, -1);
    Py_DECREF(offset);
    if (result == NULL)
        return NULL;

    /* Attach new tzinfo and let fromutc() do the rest. */
    temp = result->tzinfo;
    if (tzinfo == Py_None) {
        tzinfo = local_timezone(result);
        if (tzinfo == NULL) {
            Py_DECREF(result);
            return NULL;
        }
    }
    else
      Py_INCREF(tzinfo);
    result->tzinfo = tzinfo;
    Py_DECREF(temp);

    temp = (PyObject *)result;
    result = (PyDateTime_DateTime *)
        _PyObject_CallMethodId(tzinfo, &PyId_fromutc, "O", temp);
    Py_DECREF(temp);

    return result;
}

static PyObject *
datetime_timetuple(PyDateTime_DateTime *self)
{
    int dstflag = -1;

    if (HASTZINFO(self) && self->tzinfo != Py_None) {
        PyObject * dst;

        dst = call_dst(self->tzinfo, (PyObject *)self);
        if (dst == NULL)
            return NULL;

        if (dst != Py_None)
            dstflag = delta_bool((PyDateTime_Delta *)dst);
        Py_DECREF(dst);
    }
    return build_struct_time(GET_YEAR(self),
                             GET_MONTH(self),
                             GET_DAY(self),
                             DATE_GET_HOUR(self),
                             DATE_GET_MINUTE(self),
                             DATE_GET_SECOND(self),
                             dstflag);
}

static PyObject *
datetime_timestamp(PyDateTime_DateTime *self)
{
    PyObject *result;

    if (HASTZINFO(self) && self->tzinfo != Py_None) {
        PyObject *delta;
        delta = datetime_subtract((PyObject *)self, PyDateTime_Epoch);
        if (delta == NULL)
            return NULL;
        result = delta_total_seconds(delta);
        Py_DECREF(delta);
    }
    else {
        struct tm time;
        time_t timestamp;
        memset((void *) &time, '\0', sizeof(struct tm));
        time.tm_year = GET_YEAR(self) - 1900;
        time.tm_mon = GET_MONTH(self) - 1;
        time.tm_mday = GET_DAY(self);
        time.tm_hour = DATE_GET_HOUR(self);
        time.tm_min = DATE_GET_MINUTE(self);
        time.tm_sec = DATE_GET_SECOND(self);
        time.tm_wday = -1;
        time.tm_isdst = -1;
        timestamp = mktime(&time);
        if (timestamp == (time_t)(-1)
#ifndef _AIX
            /* Return value of -1 does not necessarily mean an error,
             * but tm_wday cannot remain set to -1 if mktime succeeded. */
            && time.tm_wday == -1
#else
            /* on AIX, tm_wday is always sets, even on error */
#endif
          )
        {
            PyErr_SetString(PyExc_OverflowError,
                            "timestamp out of range");
            return NULL;
        }
        result = PyFloat_FromDouble(timestamp + DATE_GET_MICROSECOND(self) / 1e6);
    }
    return result;
}

static PyObject *
datetime_getdate(PyDateTime_DateTime *self)
{
    return new_date(GET_YEAR(self),
                    GET_MONTH(self),
                    GET_DAY(self));
}

static PyObject *
datetime_gettime(PyDateTime_DateTime *self)
{
    return new_time(DATE_GET_HOUR(self),
                    DATE_GET_MINUTE(self),
                    DATE_GET_SECOND(self),
                    DATE_GET_MICROSECOND(self),
                    Py_None);
}

static PyObject *
datetime_gettimetz(PyDateTime_DateTime *self)
{
    return new_time(DATE_GET_HOUR(self),
                    DATE_GET_MINUTE(self),
                    DATE_GET_SECOND(self),
                    DATE_GET_MICROSECOND(self),
                    GET_DT_TZINFO(self));
}

static PyObject *
datetime_utctimetuple(PyDateTime_DateTime *self)
{
    int y, m, d, hh, mm, ss;
    PyObject *tzinfo;
    PyDateTime_DateTime *utcself;

    tzinfo = GET_DT_TZINFO(self);
    if (tzinfo == Py_None) {
        utcself = self;
        Py_INCREF(utcself);
    }
    else {
        PyObject *offset;
        offset = call_utcoffset(tzinfo, (PyObject *)self);
        if (offset == NULL)
            return NULL;
        if (offset == Py_None) {
            Py_DECREF(offset);
            utcself = self;
            Py_INCREF(utcself);
        }
        else {
            utcself = (PyDateTime_DateTime *)add_datetime_timedelta(self,
                                                (PyDateTime_Delta *)offset, -1);
            Py_DECREF(offset);
            if (utcself == NULL)
                return NULL;
        }
    }
    y = GET_YEAR(utcself);
    m = GET_MONTH(utcself);
    d = GET_DAY(utcself);
    hh = DATE_GET_HOUR(utcself);
    mm = DATE_GET_MINUTE(utcself);
    ss = DATE_GET_SECOND(utcself);

    Py_DECREF(utcself);
    return build_struct_time(y, m, d, hh, mm, ss, 0);
}

/* Pickle support, a simple use of __reduce__. */

/* Let basestate be the non-tzinfo data string.
 * If tzinfo is None, this returns (basestate,), else (basestate, tzinfo).
 * So it's a tuple in any (non-error) case.
 * __getstate__ isn't exposed.
 */
static PyObject *
datetime_getstate(PyDateTime_DateTime *self)
{
    PyObject *basestate;
    PyObject *result = NULL;

    basestate = PyBytes_FromStringAndSize((char *)self->data,
                                           _PyDateTime_DATETIME_DATASIZE);
    if (basestate != NULL) {
        if (! HASTZINFO(self) || self->tzinfo == Py_None)
            result = PyTuple_Pack(1, basestate);
        else
            result = PyTuple_Pack(2, basestate, self->tzinfo);
        Py_DECREF(basestate);
    }
    return result;
}

static PyObject *
datetime_reduce(PyDateTime_DateTime *self, PyObject *arg)
{
    return Py_BuildValue("(ON)", Py_TYPE(self), datetime_getstate(self));
}

static PyMethodDef datetime_methods[] = {

    /* Class methods: */

    DATETIME_DATETIME_NOW_METHODDEF

    {"utcnow",         (PyCFunction)datetime_utcnow,
     METH_NOARGS | METH_CLASS,
     PyDoc_STR("Return a new datetime representing UTC day and time.")},

    {"fromtimestamp", (PyCFunction)datetime_fromtimestamp,
     METH_VARARGS | METH_KEYWORDS | METH_CLASS,
     PyDoc_STR("timestamp[, tz] -> tz's local time from POSIX timestamp.")},

    {"utcfromtimestamp", (PyCFunction)datetime_utcfromtimestamp,
     METH_VARARGS | METH_CLASS,
     PyDoc_STR("Construct a naive UTC datetime from a POSIX timestamp.")},

    {"strptime", (PyCFunction)datetime_strptime,
     METH_VARARGS | METH_CLASS,
     PyDoc_STR("string, format -> new datetime parsed from a string "
               "(like time.strptime()).")},

    {"combine", (PyCFunction)datetime_combine,
     METH_VARARGS | METH_KEYWORDS | METH_CLASS,
     PyDoc_STR("date, time -> datetime with same date and time fields")},

    /* Instance methods: */

    {"date",   (PyCFunction)datetime_getdate, METH_NOARGS,
     PyDoc_STR("Return date object with same year, month and day.")},

    {"time",   (PyCFunction)datetime_gettime, METH_NOARGS,
     PyDoc_STR("Return time object with same time but with tzinfo=None.")},

    {"timetz",   (PyCFunction)datetime_gettimetz, METH_NOARGS,
     PyDoc_STR("Return time object with same time and tzinfo.")},

    {"ctime",       (PyCFunction)datetime_ctime,        METH_NOARGS,
     PyDoc_STR("Return ctime() style string.")},

    {"timetuple",   (PyCFunction)datetime_timetuple, METH_NOARGS,
     PyDoc_STR("Return time tuple, compatible with time.localtime().")},

    {"timestamp",   (PyCFunction)datetime_timestamp, METH_NOARGS,
     PyDoc_STR("Return POSIX timestamp as float.")},

    {"utctimetuple",   (PyCFunction)datetime_utctimetuple, METH_NOARGS,
     PyDoc_STR("Return UTC time tuple, compatible with time.localtime().")},

    {"isoformat",   (PyCFunction)datetime_isoformat, METH_VARARGS | METH_KEYWORDS,
     PyDoc_STR("[sep] -> string in ISO 8601 format, "
               "YYYY-MM-DDTHH:MM:SS[.mmmmmm][+HH:MM].\n\n"
               "sep is used to separate the year from the time, and "
               "defaults to 'T'.")},

    {"utcoffset",       (PyCFunction)datetime_utcoffset, METH_NOARGS,
     PyDoc_STR("Return self.tzinfo.utcoffset(self).")},

    {"tzname",          (PyCFunction)datetime_tzname,   METH_NOARGS,
     PyDoc_STR("Return self.tzinfo.tzname(self).")},

    {"dst",             (PyCFunction)datetime_dst, METH_NOARGS,
     PyDoc_STR("Return self.tzinfo.dst(self).")},

    {"replace",     (PyCFunction)datetime_replace,      METH_VARARGS | METH_KEYWORDS,
     PyDoc_STR("Return datetime with new specified fields.")},

    {"astimezone",  (PyCFunction)datetime_astimezone, METH_VARARGS | METH_KEYWORDS,
     PyDoc_STR("tz -> convert to local time in new timezone tz\n")},

    {"__reduce__", (PyCFunction)datetime_reduce,     METH_NOARGS,
     PyDoc_STR("__reduce__() -> (cls, state)")},

    {NULL,      NULL}
};

static char datetime_doc[] =
PyDoc_STR("datetime(year, month, day[, hour[, minute[, second[, microsecond[,tzinfo]]]]])\n\
\n\
The year, month and day arguments are required. tzinfo may be None, or an\n\
instance of a tzinfo subclass. The remaining arguments may be ints.\n");

static PyNumberMethods datetime_as_number = {
    datetime_add,                               /* nb_add */
    datetime_subtract,                          /* nb_subtract */
    0,                                          /* nb_multiply */
    0,                                          /* nb_remainder */
    0,                                          /* nb_divmod */
    0,                                          /* nb_power */
    0,                                          /* nb_negative */
    0,                                          /* nb_positive */
    0,                                          /* nb_absolute */
    0,                                          /* nb_bool */
};

static PyTypeObject PyDateTime_DateTimeType = {
    PyVarObject_HEAD_INIT(NULL, 0)
    "datetime.datetime",                        /* tp_name */
    sizeof(PyDateTime_DateTime),                /* tp_basicsize */
    0,                                          /* tp_itemsize */
    (destructor)datetime_dealloc,               /* tp_dealloc */
    0,                                          /* tp_print */
    0,                                          /* tp_getattr */
    0,                                          /* tp_setattr */
    0,                                          /* tp_reserved */
    (reprfunc)datetime_repr,                    /* tp_repr */
    &datetime_as_number,                        /* tp_as_number */
    0,                                          /* tp_as_sequence */
    0,                                          /* tp_as_mapping */
    (hashfunc)datetime_hash,                    /* tp_hash */
    0,                                          /* tp_call */
    (reprfunc)datetime_str,                     /* tp_str */
    PyObject_GenericGetAttr,                    /* tp_getattro */
    0,                                          /* tp_setattro */
    0,                                          /* tp_as_buffer */
    Py_TPFLAGS_DEFAULT | Py_TPFLAGS_BASETYPE, /* tp_flags */
    datetime_doc,                               /* tp_doc */
    0,                                          /* tp_traverse */
    0,                                          /* tp_clear */
    datetime_richcompare,                       /* tp_richcompare */
    0,                                          /* tp_weaklistoffset */
    0,                                          /* tp_iter */
    0,                                          /* tp_iternext */
    datetime_methods,                           /* tp_methods */
    0,                                          /* tp_members */
    datetime_getset,                            /* tp_getset */
    &PyDateTime_DateType,                       /* tp_base */
    0,                                          /* tp_dict */
    0,                                          /* tp_descr_get */
    0,                                          /* tp_descr_set */
    0,                                          /* tp_dictoffset */
    0,                                          /* tp_init */
    datetime_alloc,                             /* tp_alloc */
    datetime_new,                               /* tp_new */
    0,                                          /* tp_free */
};

/* ---------------------------------------------------------------------------
 * Module methods and initialization.
 */

static PyMethodDef module_methods[] = {
    {NULL, NULL}
};

/* C API.  Clients get at this via PyDateTime_IMPORT, defined in
 * datetime.h.
 */
static PyDateTime_CAPI CAPI = {
    &PyDateTime_DateType,
    &PyDateTime_DateTimeType,
    &PyDateTime_TimeType,
    &PyDateTime_DeltaType,
    &PyDateTime_TZInfoType,
    new_date_ex,
    new_datetime_ex,
    new_time_ex,
    new_delta_ex,
    datetime_fromtimestamp,
    date_fromtimestamp
};



static struct PyModuleDef datetimemodule = {
    PyModuleDef_HEAD_INIT,
    "_datetime",
    "Fast implementation of the datetime type.",
    -1,
    module_methods,
    NULL,
    NULL,
    NULL,
    NULL
};

PyMODINIT_FUNC
PyInit__datetime(void)
{
    PyObject *m;        /* a module object */
    PyObject *d;        /* its dict */
    PyObject *x;
    PyObject *delta;

    m = PyModule_Create(&datetimemodule);
    if (m == NULL)
        return NULL;

    if (PyType_Ready(&PyDateTime_DateType) < 0)
        return NULL;
    if (PyType_Ready(&PyDateTime_DateTimeType) < 0)
        return NULL;
    if (PyType_Ready(&PyDateTime_DeltaType) < 0)
        return NULL;
    if (PyType_Ready(&PyDateTime_TimeType) < 0)
        return NULL;
    if (PyType_Ready(&PyDateTime_TZInfoType) < 0)
        return NULL;
    if (PyType_Ready(&PyDateTime_TimeZoneType) < 0)
        return NULL;

    /* timedelta values */
    d = PyDateTime_DeltaType.tp_dict;

    x = new_delta(0, 0, 1, 0);
    if (x == NULL || PyDict_SetItemString(d, "resolution", x) < 0)
        return NULL;
    Py_DECREF(x);

    x = new_delta(-MAX_DELTA_DAYS, 0, 0, 0);
    if (x == NULL || PyDict_SetItemString(d, "min", x) < 0)
        return NULL;
    Py_DECREF(x);

    x = new_delta(MAX_DELTA_DAYS, 24*3600-1, 1000000-1, 0);
    if (x == NULL || PyDict_SetItemString(d, "max", x) < 0)
        return NULL;
    Py_DECREF(x);

    /* date values */
    d = PyDateTime_DateType.tp_dict;

    x = new_date(1, 1, 1);
    if (x == NULL || PyDict_SetItemString(d, "min", x) < 0)
        return NULL;
    Py_DECREF(x);

    x = new_date(MAXYEAR, 12, 31);
    if (x == NULL || PyDict_SetItemString(d, "max", x) < 0)
        return NULL;
    Py_DECREF(x);

    x = new_delta(1, 0, 0, 0);
    if (x == NULL || PyDict_SetItemString(d, "resolution", x) < 0)
        return NULL;
    Py_DECREF(x);

    /* time values */
    d = PyDateTime_TimeType.tp_dict;

    x = new_time(0, 0, 0, 0, Py_None);
    if (x == NULL || PyDict_SetItemString(d, "min", x) < 0)
        return NULL;
    Py_DECREF(x);

    x = new_time(23, 59, 59, 999999, Py_None);
    if (x == NULL || PyDict_SetItemString(d, "max", x) < 0)
        return NULL;
    Py_DECREF(x);

    x = new_delta(0, 0, 1, 0);
    if (x == NULL || PyDict_SetItemString(d, "resolution", x) < 0)
        return NULL;
    Py_DECREF(x);

    /* datetime values */
    d = PyDateTime_DateTimeType.tp_dict;

    x = new_datetime(1, 1, 1, 0, 0, 0, 0, Py_None);
    if (x == NULL || PyDict_SetItemString(d, "min", x) < 0)
        return NULL;
    Py_DECREF(x);

    x = new_datetime(MAXYEAR, 12, 31, 23, 59, 59, 999999, Py_None);
    if (x == NULL || PyDict_SetItemString(d, "max", x) < 0)
        return NULL;
    Py_DECREF(x);

    x = new_delta(0, 0, 1, 0);
    if (x == NULL || PyDict_SetItemString(d, "resolution", x) < 0)
        return NULL;
    Py_DECREF(x);

    /* timezone values */
    d = PyDateTime_TimeZoneType.tp_dict;

    delta = new_delta(0, 0, 0, 0);
    if (delta == NULL)
        return NULL;
    x = create_timezone(delta, NULL);
    Py_DECREF(delta);
    if (x == NULL || PyDict_SetItemString(d, "utc", x) < 0)
        return NULL;
    PyDateTime_TimeZone_UTC = x;

    delta = new_delta(-1, 60, 0, 1); /* -23:59 */
    if (delta == NULL)
        return NULL;
    x = create_timezone(delta, NULL);
    Py_DECREF(delta);
    if (x == NULL || PyDict_SetItemString(d, "min", x) < 0)
        return NULL;
    Py_DECREF(x);

    delta = new_delta(0, (23 * 60 + 59) * 60, 0, 0); /* +23:59 */
    if (delta == NULL)
        return NULL;
    x = create_timezone(delta, NULL);
    Py_DECREF(delta);
    if (x == NULL || PyDict_SetItemString(d, "max", x) < 0)
        return NULL;
    Py_DECREF(x);

    /* Epoch */
    PyDateTime_Epoch = new_datetime(1970, 1, 1, 0, 0, 0, 0,
                                    PyDateTime_TimeZone_UTC);
    if (PyDateTime_Epoch == NULL)
      return NULL;

    /* module initialization */
    PyModule_AddIntMacro(m, MINYEAR);
    PyModule_AddIntMacro(m, MAXYEAR);

    Py_INCREF(&PyDateTime_DateType);
    PyModule_AddObject(m, "date", (PyObject *) &PyDateTime_DateType);

    Py_INCREF(&PyDateTime_DateTimeType);
    PyModule_AddObject(m, "datetime",
                       (PyObject *)&PyDateTime_DateTimeType);

    Py_INCREF(&PyDateTime_TimeType);
    PyModule_AddObject(m, "time", (PyObject *) &PyDateTime_TimeType);

    Py_INCREF(&PyDateTime_DeltaType);
    PyModule_AddObject(m, "timedelta", (PyObject *) &PyDateTime_DeltaType);

    Py_INCREF(&PyDateTime_TZInfoType);
    PyModule_AddObject(m, "tzinfo", (PyObject *) &PyDateTime_TZInfoType);

    Py_INCREF(&PyDateTime_TimeZoneType);
    PyModule_AddObject(m, "timezone", (PyObject *) &PyDateTime_TimeZoneType);

    x = PyCapsule_New(&CAPI, PyDateTime_CAPSULE_NAME, NULL);
    if (x == NULL)
        return NULL;
    PyModule_AddObject(m, "datetime_CAPI", x);

    /* A 4-year cycle has an extra leap day over what we'd get from
     * pasting together 4 single years.
     */
    assert(DI4Y == 4 * 365 + 1);
    assert(DI4Y == days_before_year(4+1));

    /* Similarly, a 400-year cycle has an extra leap day over what we'd
     * get from pasting together 4 100-year cycles.
     */
    assert(DI400Y == 4 * DI100Y + 1);
    assert(DI400Y == days_before_year(400+1));

    /* OTOH, a 100-year cycle has one fewer leap day than we'd get from
     * pasting together 25 4-year cycles.
     */
    assert(DI100Y == 25 * DI4Y - 1);
    assert(DI100Y == days_before_year(100+1));

    one = PyLong_FromLong(1);
    us_per_ms = PyLong_FromLong(1000);
    us_per_second = PyLong_FromLong(1000000);
    us_per_minute = PyLong_FromLong(60000000);
    seconds_per_day = PyLong_FromLong(24 * 3600);
    if (one == NULL || us_per_ms == NULL || us_per_second == NULL ||
        us_per_minute == NULL || seconds_per_day == NULL)
        return NULL;

    /* The rest are too big for 32-bit ints, but even
     * us_per_week fits in 40 bits, so doubles should be exact.
     */
    us_per_hour = PyLong_FromDouble(3600000000.0);
    us_per_day = PyLong_FromDouble(86400000000.0);
    us_per_week = PyLong_FromDouble(604800000000.0);
    if (us_per_hour == NULL || us_per_day == NULL || us_per_week == NULL)
        return NULL;
    return m;
}

/* ---------------------------------------------------------------------------
Some time zone algebra.  For a datetime x, let
    x.n = x stripped of its timezone -- its naive time.
    x.o = x.utcoffset(), and assuming that doesn't raise an exception or
      return None
    x.d = x.dst(), and assuming that doesn't raise an exception or
      return None
    x.s = x's standard offset, x.o - x.d

Now some derived rules, where k is a duration (timedelta).

1. x.o = x.s + x.d
   This follows from the definition of x.s.

2. If x and y have the same tzinfo member, x.s = y.s.
   This is actually a requirement, an assumption we need to make about
   sane tzinfo classes.

3. The naive UTC time corresponding to x is x.n - x.o.
   This is again a requirement for a sane tzinfo class.

4. (x+k).s = x.s
   This follows from #2, and that datimetimetz+timedelta preserves tzinfo.

5. (x+k).n = x.n + k
   Again follows from how arithmetic is defined.

Now we can explain tz.fromutc(x).  Let's assume it's an interesting case
(meaning that the various tzinfo methods exist, and don't blow up or return
None when called).

The function wants to return a datetime y with timezone tz, equivalent to x.
x is already in UTC.

By #3, we want

    y.n - y.o = x.n                             [1]

The algorithm starts by attaching tz to x.n, and calling that y.  So
x.n = y.n at the start.  Then it wants to add a duration k to y, so that [1]
becomes true; in effect, we want to solve [2] for k:

   (y+k).n - (y+k).o = x.n                      [2]

By #1, this is the same as

   (y+k).n - ((y+k).s + (y+k).d) = x.n          [3]

By #5, (y+k).n = y.n + k, which equals x.n + k because x.n=y.n at the start.
Substituting that into [3],

   x.n + k - (y+k).s - (y+k).d = x.n; the x.n terms cancel, leaving
   k - (y+k).s - (y+k).d = 0; rearranging,
   k = (y+k).s - (y+k).d; by #4, (y+k).s == y.s, so
   k = y.s - (y+k).d

On the RHS, (y+k).d can't be computed directly, but y.s can be, and we
approximate k by ignoring the (y+k).d term at first.  Note that k can't be
very large, since all offset-returning methods return a duration of magnitude
less than 24 hours.  For that reason, if y is firmly in std time, (y+k).d must
be 0, so ignoring it has no consequence then.

In any case, the new value is

    z = y + y.s                                 [4]

It's helpful to step back at look at [4] from a higher level:  it's simply
mapping from UTC to tz's standard time.

At this point, if

    z.n - z.o = x.n                             [5]

we have an equivalent time, and are almost done.  The insecurity here is
at the start of daylight time.  Picture US Eastern for concreteness.  The wall
time jumps from 1:59 to 3:00, and wall hours of the form 2:MM don't make good
sense then.  The docs ask that an Eastern tzinfo class consider such a time to
be EDT (because it's "after 2"), which is a redundant spelling of 1:MM EST
on the day DST starts.  We want to return the 1:MM EST spelling because that's
the only spelling that makes sense on the local wall clock.

In fact, if [5] holds at this point, we do have the standard-time spelling,
but that takes a bit of proof.  We first prove a stronger result.  What's the
difference between the LHS and RHS of [5]?  Let

    diff = x.n - (z.n - z.o)                    [6]

Now
    z.n =                       by [4]
    (y + y.s).n =               by #5
    y.n + y.s =                 since y.n = x.n
    x.n + y.s =                 since z and y are have the same tzinfo member,
                                    y.s = z.s by #2
    x.n + z.s

Plugging that back into [6] gives

    diff =
    x.n - ((x.n + z.s) - z.o) =     expanding
    x.n - x.n - z.s + z.o =         cancelling
    - z.s + z.o =                   by #2
    z.d

So diff = z.d.

If [5] is true now, diff = 0, so z.d = 0 too, and we have the standard-time
spelling we wanted in the endcase described above.  We're done.  Contrarily,
if z.d = 0, then we have a UTC equivalent, and are also done.

If [5] is not true now, diff = z.d != 0, and z.d is the offset we need to
add to z (in effect, z is in tz's standard time, and we need to shift the
local clock into tz's daylight time).

Let

    z' = z + z.d = z + diff                     [7]

and we can again ask whether

    z'.n - z'.o = x.n                           [8]

If so, we're done.  If not, the tzinfo class is insane, according to the
assumptions we've made.  This also requires a bit of proof.  As before, let's
compute the difference between the LHS and RHS of [8] (and skipping some of
the justifications for the kinds of substitutions we've done several times
already):

    diff' = x.n - (z'.n - z'.o) =           replacing z'.n via [7]
        x.n  - (z.n + diff - z'.o) =    replacing diff via [6]
        x.n - (z.n + x.n - (z.n - z.o) - z'.o) =
        x.n - z.n - x.n + z.n - z.o + z'.o =    cancel x.n
        - z.n + z.n - z.o + z'.o =              cancel z.n
        - z.o + z'.o =                      #1 twice
        -z.s - z.d + z'.s + z'.d =          z and z' have same tzinfo
        z'.d - z.d

So z' is UTC-equivalent to x iff z'.d = z.d at this point.  If they are equal,
we've found the UTC-equivalent so are done.  In fact, we stop with [7] and
return z', not bothering to compute z'.d.

How could z.d and z'd differ?  z' = z + z.d [7], so merely moving z' by
a dst() offset, and starting *from* a time already in DST (we know z.d != 0),
would have to change the result dst() returns:  we start in DST, and moving
a little further into it takes us out of DST.

There isn't a sane case where this can happen.  The closest it gets is at
the end of DST, where there's an hour in UTC with no spelling in a hybrid
tzinfo class.  In US Eastern, that's 5:MM UTC = 0:MM EST = 1:MM EDT.  During
that hour, on an Eastern clock 1:MM is taken as being in standard time (6:MM
UTC) because the docs insist on that, but 0:MM is taken as being in daylight
time (4:MM UTC).  There is no local time mapping to 5:MM UTC.  The local
clock jumps from 1:59 back to 1:00 again, and repeats the 1:MM hour in
standard time.  Since that's what the local clock *does*, we want to map both
UTC hours 5:MM and 6:MM to 1:MM Eastern.  The result is ambiguous
in local time, but so it goes -- it's the way the local clock works.

When x = 5:MM UTC is the input to this algorithm, x.o=0, y.o=-5 and y.d=0,
so z=0:MM.  z.d=60 (minutes) then, so [5] doesn't hold and we keep going.
z' = z + z.d = 1:MM then, and z'.d=0, and z'.d - z.d = -60 != 0 so [8]
(correctly) concludes that z' is not UTC-equivalent to x.

Because we know z.d said z was in daylight time (else [5] would have held and
we would have stopped then), and we know z.d != z'.d (else [8] would have held
and we would have stopped then), and there are only 2 possible values dst() can
return in Eastern, it follows that z'.d must be 0 (which it is in the example,
but the reasoning doesn't depend on the example -- it depends on there being
two possible dst() outcomes, one zero and the other non-zero).  Therefore
z' must be in standard time, and is the spelling we want in this case.

Note again that z' is not UTC-equivalent as far as the hybrid tzinfo class is
concerned (because it takes z' as being in standard time rather than the
daylight time we intend here), but returning it gives the real-life "local
clock repeats an hour" behavior when mapping the "unspellable" UTC hour into
tz.

When the input is 6:MM, z=1:MM and z.d=0, and we stop at once, again with
the 1:MM standard time spelling we want.

So how can this break?  One of the assumptions must be violated.  Two
possibilities:

1) [2] effectively says that y.s is invariant across all y belong to a given
   time zone.  This isn't true if, for political reasons or continental drift,
   a region decides to change its base offset from UTC.

2) There may be versions of "double daylight" time where the tail end of
   the analysis gives up a step too early.  I haven't thought about that
   enough to say.

In any case, it's clear that the default fromutc() is strong enough to handle
"almost all" time zones:  so long as the standard offset is invariant, it
doesn't matter if daylight time transition points change from year to year, or
if daylight time is skipped in some years; it doesn't matter how large or
small dst() may get within its bounds; and it doesn't even matter if some
perverse time zone returns a negative dst()).  So a breaking case must be
pretty bizarre, and a tzinfo subclass can override fromutc() if it is.
--------------------------------------------------------------------------- */<|MERGE_RESOLUTION|>--- conflicted
+++ resolved
@@ -4136,14 +4136,6 @@
     double fraction;
     int us;
 
-<<<<<<< HEAD
-    if (_PyTime_ObjectToTimeval(timestamp,
-                                &timet, &us, _PyTime_ROUND_FLOOR) == -1)
-        return NULL;
-    assert(0 <= us && us <= 999999);
-
-    return datetime_from_timet_and_us(cls, f, timet, (int)us, tzinfo);
-=======
     timet = _PyTime_DoubleToTimet(timestamp);
     if (timet == (time_t)-1 && PyErr_Occurred())
         return NULL;
@@ -4163,7 +4155,6 @@
         us = 0;
     }
     return datetime_from_timet_and_us(cls, f, timet, us, tzinfo);
->>>>>>> 511491ad
 }
 
 /* Internal helper.
