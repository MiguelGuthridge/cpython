/*
 * This file includes functions to transform a concrete syntax tree (CST) to
 * an abstract syntax tree (AST). The main function is PyAST_FromNode().
 *
 */
#include "Python.h"
#include "Python-ast.h"
#include "node.h"
#include "ast.h"
#include "token.h"

#include <assert.h>

static int validate_stmts(asdl_seq *);
static int validate_exprs(asdl_seq *, expr_context_ty, int);
static int validate_nonempty_seq(asdl_seq *, const char *, const char *);
static int validate_stmt(stmt_ty);
static int validate_expr(expr_ty, expr_context_ty);

static int
validate_comprehension(asdl_seq *gens)
{
    int i;
    if (!asdl_seq_LEN(gens)) {
        PyErr_SetString(PyExc_ValueError, "comprehension with no generators");
        return 0;
    }
    for (i = 0; i < asdl_seq_LEN(gens); i++) {
        comprehension_ty comp = asdl_seq_GET(gens, i);
        if (!validate_expr(comp->target, Store) ||
            !validate_expr(comp->iter, Load) ||
            !validate_exprs(comp->ifs, Load, 0))
            return 0;
    }
    return 1;
}

static int
validate_slice(slice_ty slice)
{
    switch (slice->kind) {
    case Slice_kind:
        return (!slice->v.Slice.lower || validate_expr(slice->v.Slice.lower, Load)) &&
            (!slice->v.Slice.upper || validate_expr(slice->v.Slice.upper, Load)) &&
            (!slice->v.Slice.step || validate_expr(slice->v.Slice.step, Load));
    case ExtSlice_kind: {
        int i;
        if (!validate_nonempty_seq(slice->v.ExtSlice.dims, "dims", "ExtSlice"))
            return 0;
        for (i = 0; i < asdl_seq_LEN(slice->v.ExtSlice.dims); i++)
            if (!validate_slice(asdl_seq_GET(slice->v.ExtSlice.dims, i)))
                return 0;
        return 1;
    }
    case Index_kind:
        return validate_expr(slice->v.Index.value, Load);
    default:
        PyErr_SetString(PyExc_SystemError, "unknown slice node");
        return 0;
    }
}

static int
validate_keywords(asdl_seq *keywords)
{
    int i;
    for (i = 0; i < asdl_seq_LEN(keywords); i++)
        if (!validate_expr(((keyword_ty)asdl_seq_GET(keywords, i))->value, Load))
            return 0;
    return 1;
}

static int
validate_args(asdl_seq *args)
{
    int i;
    for (i = 0; i < asdl_seq_LEN(args); i++) {
        arg_ty arg = asdl_seq_GET(args, i);
        if (arg->annotation && !validate_expr(arg->annotation, Load))
            return 0;
    }
    return 1;
}

static const char *
expr_context_name(expr_context_ty ctx)
{
    switch (ctx) {
    case Load:
        return "Load";
    case Store:
        return "Store";
    case Del:
        return "Del";
    case AugLoad:
        return "AugLoad";
    case AugStore:
        return "AugStore";
    case Param:
        return "Param";
    default:
        assert(0);
        return "(unknown)";
    }
}

static int
validate_arguments(arguments_ty args)
{
    if (!validate_args(args->args))
        return 0;
    if (args->varargannotation) {
        if (!args->vararg) {
            PyErr_SetString(PyExc_ValueError, "varargannotation but no vararg on arguments");
            return 0;
        }
        if (!validate_expr(args->varargannotation, Load))
            return 0;
    }
    if (!validate_args(args->kwonlyargs))
        return 0;
    if (args->kwargannotation) {
        if (!args->kwarg) {
            PyErr_SetString(PyExc_ValueError, "kwargannotation but no kwarg on arguments");
            return 0;
        }
        if (!validate_expr(args->kwargannotation, Load))
            return 0;
    }
    if (asdl_seq_LEN(args->defaults) > asdl_seq_LEN(args->args)) {
        PyErr_SetString(PyExc_ValueError, "more positional defaults than args on arguments");
        return 0;
    }
    if (asdl_seq_LEN(args->kw_defaults) != asdl_seq_LEN(args->kwonlyargs)) {
        PyErr_SetString(PyExc_ValueError, "length of kwonlyargs is not the same as "
                        "kw_defaults on arguments");
        return 0;
    }
    return validate_exprs(args->defaults, Load, 0) && validate_exprs(args->kw_defaults, Load, 1);
}

static int
validate_expr(expr_ty exp, expr_context_ty ctx)
{
    int check_ctx = 1;
    expr_context_ty actual_ctx;

    /* First check expression context. */
    switch (exp->kind) {
    case Attribute_kind:
        actual_ctx = exp->v.Attribute.ctx;
        break;
    case Subscript_kind:
        actual_ctx = exp->v.Subscript.ctx;
        break;
    case Starred_kind:
        actual_ctx = exp->v.Starred.ctx;
        break;
    case Name_kind:
        actual_ctx = exp->v.Name.ctx;
        break;
    case List_kind:
        actual_ctx = exp->v.List.ctx;
        break;
    case Tuple_kind:
        actual_ctx = exp->v.Tuple.ctx;
        break;
    default:
        if (ctx != Load) {
            PyErr_Format(PyExc_ValueError, "expression which can't be "
                         "assigned to in %s context", expr_context_name(ctx));
            return 0;
        }
        check_ctx = 0;
    }
    if (check_ctx && actual_ctx != ctx) {
        PyErr_Format(PyExc_ValueError, "expression must have %s context but has %s instead",
                     expr_context_name(ctx), expr_context_name(actual_ctx));
        return 0;
    }

    /* Now validate expression. */
    switch (exp->kind) {
    case BoolOp_kind:
        if (asdl_seq_LEN(exp->v.BoolOp.values) < 2) {
            PyErr_SetString(PyExc_ValueError, "BoolOp with less than 2 values");
            return 0;
        }
        return validate_exprs(exp->v.BoolOp.values, Load, 0);
    case BinOp_kind:
        return validate_expr(exp->v.BinOp.left, Load) &&
            validate_expr(exp->v.BinOp.right, Load);
    case UnaryOp_kind:
        return validate_expr(exp->v.UnaryOp.operand, Load);
    case Lambda_kind:
        return validate_arguments(exp->v.Lambda.args) &&
            validate_expr(exp->v.Lambda.body, Load);
    case IfExp_kind:
        return validate_expr(exp->v.IfExp.test, Load) &&
            validate_expr(exp->v.IfExp.body, Load) &&
            validate_expr(exp->v.IfExp.orelse, Load);
    case Dict_kind:
        if (asdl_seq_LEN(exp->v.Dict.keys) != asdl_seq_LEN(exp->v.Dict.values)) {
            PyErr_SetString(PyExc_ValueError,
                            "Dict doesn't have the same number of keys as values");
            return 0;
        }
        return validate_exprs(exp->v.Dict.keys, Load, 0) &&
            validate_exprs(exp->v.Dict.values, Load, 0);
    case Set_kind:
        return validate_exprs(exp->v.Set.elts, Load, 0);
#define COMP(NAME) \
        case NAME ## _kind: \
            return validate_comprehension(exp->v.NAME.generators) && \
                validate_expr(exp->v.NAME.elt, Load);
    COMP(ListComp)
    COMP(SetComp)
    COMP(GeneratorExp)
#undef COMP
    case DictComp_kind:
        return validate_comprehension(exp->v.DictComp.generators) &&
            validate_expr(exp->v.DictComp.key, Load) &&
            validate_expr(exp->v.DictComp.value, Load);
    case Yield_kind:
        return !exp->v.Yield.value || validate_expr(exp->v.Yield.value, Load);
    case YieldFrom_kind:
        return validate_expr(exp->v.YieldFrom.value, Load);
    case Compare_kind:
        if (!asdl_seq_LEN(exp->v.Compare.comparators)) {
            PyErr_SetString(PyExc_ValueError, "Compare with no comparators");
            return 0;
        }
        if (asdl_seq_LEN(exp->v.Compare.comparators) !=
            asdl_seq_LEN(exp->v.Compare.ops)) {
            PyErr_SetString(PyExc_ValueError, "Compare has a different number "
                            "of comparators and operands");
            return 0;
        }
        return validate_exprs(exp->v.Compare.comparators, Load, 0) &&
            validate_expr(exp->v.Compare.left, Load);
    case Call_kind:
        return validate_expr(exp->v.Call.func, Load) &&
            validate_exprs(exp->v.Call.args, Load, 0) &&
            validate_keywords(exp->v.Call.keywords) &&
            (!exp->v.Call.starargs || validate_expr(exp->v.Call.starargs, Load)) &&
            (!exp->v.Call.kwargs || validate_expr(exp->v.Call.kwargs, Load));
    case Num_kind: {
        PyObject *n = exp->v.Num.n;
        if (!PyLong_CheckExact(n) && !PyFloat_CheckExact(n) &&
            !PyComplex_CheckExact(n)) {
            PyErr_SetString(PyExc_TypeError, "non-numeric type in Num");
            return 0;
        }
        return 1;
    }
    case Str_kind: {
        PyObject *s = exp->v.Str.s;
        if (!PyUnicode_CheckExact(s)) {
            PyErr_SetString(PyExc_TypeError, "non-string type in Str");
            return 0;
        }
        return 1;
    }
    case Bytes_kind: {
        PyObject *b = exp->v.Bytes.s;
        if (!PyBytes_CheckExact(b)) {
            PyErr_SetString(PyExc_TypeError, "non-bytes type in Bytes");
            return 0;
        }
        return 1;
    }
    case Attribute_kind:
        return validate_expr(exp->v.Attribute.value, Load);
    case Subscript_kind:
        return validate_slice(exp->v.Subscript.slice) &&
            validate_expr(exp->v.Subscript.value, Load);
    case Starred_kind:
        return validate_expr(exp->v.Starred.value, ctx);
    case List_kind:
        return validate_exprs(exp->v.List.elts, ctx, 0);
    case Tuple_kind:
        return validate_exprs(exp->v.Tuple.elts, ctx, 0);
    /* These last cases don't have any checking. */
    case Name_kind:
    case Ellipsis_kind:
        return 1;
    default:
        PyErr_SetString(PyExc_SystemError, "unexpected expression");
        return 0;
    }
}

static int
validate_nonempty_seq(asdl_seq *seq, const char *what, const char *owner)
{
    if (asdl_seq_LEN(seq))
        return 1;
    PyErr_Format(PyExc_ValueError, "empty %s on %s", what, owner);
    return 0;
}

static int
validate_assignlist(asdl_seq *targets, expr_context_ty ctx)
{
    return validate_nonempty_seq(targets, "targets", ctx == Del ? "Delete" : "Assign") &&
        validate_exprs(targets, ctx, 0);
}

static int
validate_body(asdl_seq *body, const char *owner)
{
    return validate_nonempty_seq(body, "body", owner) && validate_stmts(body);
}

static int
validate_stmt(stmt_ty stmt)
{
    int i;
    switch (stmt->kind) {
    case FunctionDef_kind:
        return validate_body(stmt->v.FunctionDef.body, "FunctionDef") &&
            validate_arguments(stmt->v.FunctionDef.args) &&
            validate_exprs(stmt->v.FunctionDef.decorator_list, Load, 0) &&
            (!stmt->v.FunctionDef.returns ||
             validate_expr(stmt->v.FunctionDef.returns, Load));
    case ClassDef_kind:
        return validate_body(stmt->v.ClassDef.body, "ClassDef") &&
            validate_exprs(stmt->v.ClassDef.bases, Load, 0) &&
            validate_keywords(stmt->v.ClassDef.keywords) &&
            validate_exprs(stmt->v.ClassDef.decorator_list, Load, 0) &&
            (!stmt->v.ClassDef.starargs || validate_expr(stmt->v.ClassDef.starargs, Load)) &&
            (!stmt->v.ClassDef.kwargs || validate_expr(stmt->v.ClassDef.kwargs, Load));
    case Return_kind:
        return !stmt->v.Return.value || validate_expr(stmt->v.Return.value, Load);
    case Delete_kind:
        return validate_assignlist(stmt->v.Delete.targets, Del);
    case Assign_kind:
        return validate_assignlist(stmt->v.Assign.targets, Store) &&
            validate_expr(stmt->v.Assign.value, Load);
    case AugAssign_kind:
        return validate_expr(stmt->v.AugAssign.target, Store) &&
            validate_expr(stmt->v.AugAssign.value, Load);
    case For_kind:
        return validate_expr(stmt->v.For.target, Store) &&
            validate_expr(stmt->v.For.iter, Load) &&
            validate_body(stmt->v.For.body, "For") &&
            validate_stmts(stmt->v.For.orelse);
    case While_kind:
        return validate_expr(stmt->v.While.test, Load) &&
            validate_body(stmt->v.While.body, "While") &&
            validate_stmts(stmt->v.While.orelse);
    case If_kind:
        return validate_expr(stmt->v.If.test, Load) &&
            validate_body(stmt->v.If.body, "If") &&
            validate_stmts(stmt->v.If.orelse);
    case With_kind:
        if (!validate_nonempty_seq(stmt->v.With.items, "items", "With"))
            return 0;
        for (i = 0; i < asdl_seq_LEN(stmt->v.With.items); i++) {
            withitem_ty item = asdl_seq_GET(stmt->v.With.items, i);
            if (!validate_expr(item->context_expr, Load) ||
                (item->optional_vars && !validate_expr(item->optional_vars, Store)))
                return 0;
        }
        return validate_body(stmt->v.With.body, "With");
    case Raise_kind:
        if (stmt->v.Raise.exc) {
            return validate_expr(stmt->v.Raise.exc, Load) &&
                (!stmt->v.Raise.cause || validate_expr(stmt->v.Raise.cause, Load));
        }
        if (stmt->v.Raise.cause) {
            PyErr_SetString(PyExc_ValueError, "Raise with cause but no exception");
            return 0;
        }
        return 1;
    case Try_kind:
        if (!validate_body(stmt->v.Try.body, "Try"))
            return 0;
        if (!asdl_seq_LEN(stmt->v.Try.handlers) &&
            !asdl_seq_LEN(stmt->v.Try.finalbody)) {
            PyErr_SetString(PyExc_ValueError, "Try has neither except handlers nor finalbody");
            return 0;
        }
        if (!asdl_seq_LEN(stmt->v.Try.handlers) &&
            asdl_seq_LEN(stmt->v.Try.orelse)) {
            PyErr_SetString(PyExc_ValueError, "Try has orelse but no except handlers");
            return 0;
        }
        for (i = 0; i < asdl_seq_LEN(stmt->v.Try.handlers); i++) {
            excepthandler_ty handler = asdl_seq_GET(stmt->v.Try.handlers, i);
            if ((handler->v.ExceptHandler.type &&
                 !validate_expr(handler->v.ExceptHandler.type, Load)) ||
                !validate_body(handler->v.ExceptHandler.body, "ExceptHandler"))
                return 0;
        }
        return (!asdl_seq_LEN(stmt->v.Try.finalbody) ||
                validate_stmts(stmt->v.Try.finalbody)) &&
            (!asdl_seq_LEN(stmt->v.Try.orelse) ||
             validate_stmts(stmt->v.Try.orelse));
    case Assert_kind:
        return validate_expr(stmt->v.Assert.test, Load) &&
            (!stmt->v.Assert.msg || validate_expr(stmt->v.Assert.msg, Load));
    case Import_kind:
        return validate_nonempty_seq(stmt->v.Import.names, "names", "Import");
    case ImportFrom_kind:
        if (stmt->v.ImportFrom.level < -1) {
            PyErr_SetString(PyExc_ValueError, "ImportFrom level less than -1");
            return 0;
        }
        return validate_nonempty_seq(stmt->v.ImportFrom.names, "names", "ImportFrom");
    case Global_kind:
        return validate_nonempty_seq(stmt->v.Global.names, "names", "Global");
    case Nonlocal_kind:
        return validate_nonempty_seq(stmt->v.Nonlocal.names, "names", "Nonlocal");
    case Expr_kind:
        return validate_expr(stmt->v.Expr.value, Load);
    case Pass_kind:
    case Break_kind:
    case Continue_kind:
        return 1;
    default:
        PyErr_SetString(PyExc_SystemError, "unexpected statement");
        return 0;
    }
}

static int
validate_stmts(asdl_seq *seq)
{
    int i;
    for (i = 0; i < asdl_seq_LEN(seq); i++) {
        stmt_ty stmt = asdl_seq_GET(seq, i);
        if (stmt) {
            if (!validate_stmt(stmt))
                return 0;
        }
        else {
            PyErr_SetString(PyExc_ValueError,
                            "None disallowed in statement list");
            return 0;
        }
    }
    return 1;
}

static int
validate_exprs(asdl_seq *exprs, expr_context_ty ctx, int null_ok)
{
    int i;
    for (i = 0; i < asdl_seq_LEN(exprs); i++) {
        expr_ty expr = asdl_seq_GET(exprs, i);
        if (expr) {
            if (!validate_expr(expr, ctx))
                return 0;
        }
        else if (!null_ok) {
            PyErr_SetString(PyExc_ValueError,
                            "None disallowed in expression list");
            return 0;
        }
            
    }
    return 1;
}

int
PyAST_Validate(mod_ty mod)
{
    int res = 0;

    switch (mod->kind) {
    case Module_kind:
        res = validate_stmts(mod->v.Module.body);
        break;
    case Interactive_kind:
        res = validate_stmts(mod->v.Interactive.body);
        break;
    case Expression_kind:
        res = validate_expr(mod->v.Expression.body, Load);
        break;
    case Suite_kind:
        PyErr_SetString(PyExc_ValueError, "Suite is not valid in the CPython compiler");
        break;
    default:
        PyErr_SetString(PyExc_SystemError, "impossible module node");
        res = 0;
        break;
    }
    return res;
}

/* This is done here, so defines like "test" don't interfere with AST use above. */
#include "grammar.h"
#include "parsetok.h"
#include "graminit.h"

/* Data structure used internally */
struct compiling {
    char *c_encoding; /* source encoding */
    PyArena *c_arena; /* arena for allocating memeory */
    const char *c_filename; /* filename */
    PyObject *c_normalize; /* Normalization function from unicodedata. */
    PyObject *c_normalize_args; /* Normalization argument tuple. */
};

static asdl_seq *seq_for_testlist(struct compiling *, const node *);
static expr_ty ast_for_expr(struct compiling *, const node *);
static stmt_ty ast_for_stmt(struct compiling *, const node *);
static asdl_seq *ast_for_suite(struct compiling *, const node *);
static asdl_seq *ast_for_exprlist(struct compiling *, const node *,
                                  expr_context_ty);
static expr_ty ast_for_testlist(struct compiling *, const node *);
static stmt_ty ast_for_classdef(struct compiling *, const node *, asdl_seq *);

/* Note different signature for ast_for_call */
static expr_ty ast_for_call(struct compiling *, const node *, expr_ty);

static PyObject *parsenumber(struct compiling *, const char *);
static PyObject *parsestr(struct compiling *, const node *n, int *bytesmode);
static PyObject *parsestrplus(struct compiling *, const node *n,
                              int *bytesmode);

#define COMP_GENEXP   0
#define COMP_LISTCOMP 1
#define COMP_SETCOMP  2

static int
init_normalization(struct compiling *c)
{
    PyObject *m = PyImport_ImportModuleNoBlock("unicodedata");
    if (!m)
        return 0;
    c->c_normalize = PyObject_GetAttrString(m, "normalize");
    Py_DECREF(m);
    if (!c->c_normalize)
        return 0;
    c->c_normalize_args = Py_BuildValue("(sN)", "NFKC", Py_None);
    PyTuple_SET_ITEM(c->c_normalize_args, 1, NULL);
    if (!c->c_normalize_args) {
        Py_CLEAR(c->c_normalize);
        return 0;
    }
    return 1;
}

static identifier
new_identifier(const char *n, struct compiling *c)
{
    PyObject *id = PyUnicode_DecodeUTF8(n, strlen(n), NULL);
    if (!id)
        return NULL;
    /* PyUnicode_DecodeUTF8 should always return a ready string. */
    assert(PyUnicode_IS_READY(id));
    /* Check whether there are non-ASCII characters in the
       identifier; if so, normalize to NFKC. */
    if (!PyUnicode_IS_ASCII(id)) {
        PyObject *id2;
        if (!c->c_normalize && !init_normalization(c)) {
            Py_DECREF(id);
            return NULL;
        }
        PyTuple_SET_ITEM(c->c_normalize_args, 1, id);
        id2 = PyObject_Call(c->c_normalize, c->c_normalize_args, NULL);
        Py_DECREF(id);
        if (!id2)
            return NULL;
        id = id2;
    }
    PyUnicode_InternInPlace(&id);
    PyArena_AddPyObject(c->c_arena, id);
    return id;
}

#define NEW_IDENTIFIER(n) new_identifier(STR(n), c)

static int
ast_error(struct compiling *c, const node *n, const char *errmsg)
{
    PyObject *value, *errstr, *loc, *tmp;
    PyObject *filename_obj;

    loc = PyErr_ProgramText(c->c_filename, LINENO(n));
    if (!loc) {
        Py_INCREF(Py_None);
        loc = Py_None;
    }
    if (c->c_filename) {
        filename_obj = PyUnicode_DecodeFSDefault(c->c_filename);
        if (!filename_obj) {
            Py_DECREF(loc);
            return 0;
        }
    } else {
        Py_INCREF(Py_None);
        filename_obj = Py_None;
    }
    tmp = Py_BuildValue("(NiiN)", filename_obj, LINENO(n), n->n_col_offset, loc);
    if (!tmp)
        return 0;
    errstr = PyUnicode_FromString(errmsg);
    if (!errstr) {
        Py_DECREF(tmp);
        return 0;
    }
    value = PyTuple_Pack(2, errstr, tmp);
    Py_DECREF(errstr);
    Py_DECREF(tmp);
    if (value) {
        PyErr_SetObject(PyExc_SyntaxError, value);
        Py_DECREF(value);
    }
    return 0;
}

/* num_stmts() returns number of contained statements.

   Use this routine to determine how big a sequence is needed for
   the statements in a parse tree.  Its raison d'etre is this bit of
   grammar:

   stmt: simple_stmt | compound_stmt
   simple_stmt: small_stmt (';' small_stmt)* [';'] NEWLINE

   A simple_stmt can contain multiple small_stmt elements joined
   by semicolons.  If the arg is a simple_stmt, the number of
   small_stmt elements is returned.
*/

static int
num_stmts(const node *n)
{
    int i, l;
    node *ch;

    switch (TYPE(n)) {
        case single_input:
            if (TYPE(CHILD(n, 0)) == NEWLINE)
                return 0;
            else
                return num_stmts(CHILD(n, 0));
        case file_input:
            l = 0;
            for (i = 0; i < NCH(n); i++) {
                ch = CHILD(n, i);
                if (TYPE(ch) == stmt)
                    l += num_stmts(ch);
            }
            return l;
        case stmt:
            return num_stmts(CHILD(n, 0));
        case compound_stmt:
            return 1;
        case simple_stmt:
            return NCH(n) / 2; /* Divide by 2 to remove count of semi-colons */
        case suite:
            if (NCH(n) == 1)
                return num_stmts(CHILD(n, 0));
            else {
                l = 0;
                for (i = 2; i < (NCH(n) - 1); i++)
                    l += num_stmts(CHILD(n, i));
                return l;
            }
        default: {
            char buf[128];

            sprintf(buf, "Non-statement found: %d %d",
                    TYPE(n), NCH(n));
            Py_FatalError(buf);
        }
    }
    assert(0);
    return 0;
}

/* Transform the CST rooted at node * to the appropriate AST
*/

mod_ty
PyAST_FromNode(const node *n, PyCompilerFlags *flags, const char *filename,
               PyArena *arena)
{
    int i, j, k, num;
    asdl_seq *stmts = NULL;
    stmt_ty s;
    node *ch;
    struct compiling c;
    mod_ty res = NULL;

    c.c_arena = arena;
    c.c_filename = filename;
    c.c_normalize = c.c_normalize_args = NULL;
    if (flags && flags->cf_flags & PyCF_SOURCE_IS_UTF8) {
        c.c_encoding = "utf-8";
        if (TYPE(n) == encoding_decl) {
#if 0
            ast_error(c, n, "encoding declaration in Unicode string");
            goto out;
#endif
            n = CHILD(n, 0);
        }
    } else if (TYPE(n) == encoding_decl) {
        c.c_encoding = STR(n);
        n = CHILD(n, 0);
    } else {
        /* PEP 3120 */
        c.c_encoding = "utf-8";
    }

    k = 0;
    switch (TYPE(n)) {
        case file_input:
            stmts = asdl_seq_new(num_stmts(n), arena);
            if (!stmts)
                goto out;
            for (i = 0; i < NCH(n) - 1; i++) {
                ch = CHILD(n, i);
                if (TYPE(ch) == NEWLINE)
                    continue;
                REQ(ch, stmt);
                num = num_stmts(ch);
                if (num == 1) {
                    s = ast_for_stmt(&c, ch);
                    if (!s)
                        goto out;
                    asdl_seq_SET(stmts, k++, s);
                }
                else {
                    ch = CHILD(ch, 0);
                    REQ(ch, simple_stmt);
                    for (j = 0; j < num; j++) {
                        s = ast_for_stmt(&c, CHILD(ch, j * 2));
                        if (!s)
                            goto out;
                        asdl_seq_SET(stmts, k++, s);
                    }
                }
            }
            res = Module(stmts, arena);
            break;
        case eval_input: {
            expr_ty testlist_ast;

            /* XXX Why not comp_for here? */
            testlist_ast = ast_for_testlist(&c, CHILD(n, 0));
            if (!testlist_ast)
                goto out;
            res = Expression(testlist_ast, arena);
            break;
        }
        case single_input:
            if (TYPE(CHILD(n, 0)) == NEWLINE) {
                stmts = asdl_seq_new(1, arena);
                if (!stmts)
                    goto out;
                asdl_seq_SET(stmts, 0, Pass(n->n_lineno, n->n_col_offset,
                                            arena));
                if (!asdl_seq_GET(stmts, 0))
                    goto out;
                res = Interactive(stmts, arena);
            }
            else {
                n = CHILD(n, 0);
                num = num_stmts(n);
                stmts = asdl_seq_new(num, arena);
                if (!stmts)
                    goto out;
                if (num == 1) {
                    s = ast_for_stmt(&c, n);
                    if (!s)
                        goto out;
                    asdl_seq_SET(stmts, 0, s);
                }
                else {
                    /* Only a simple_stmt can contain multiple statements. */
                    REQ(n, simple_stmt);
                    for (i = 0; i < NCH(n); i += 2) {
                        if (TYPE(CHILD(n, i)) == NEWLINE)
                            break;
                        s = ast_for_stmt(&c, CHILD(n, i));
                        if (!s)
                            goto out;
                        asdl_seq_SET(stmts, i / 2, s);
                    }
                }

                res = Interactive(stmts, arena);
            }
            break;
        default:
            PyErr_Format(PyExc_SystemError,
                         "invalid node %d for PyAST_FromNode", TYPE(n));
            goto out;
    }
 out:
    if (c.c_normalize) {
        Py_DECREF(c.c_normalize);
        PyTuple_SET_ITEM(c.c_normalize_args, 1, NULL);
        Py_DECREF(c.c_normalize_args);
    }
    return res;
}

/* Return the AST repr. of the operator represented as syntax (|, ^, etc.)
*/

static operator_ty
get_operator(const node *n)
{
    switch (TYPE(n)) {
        case VBAR:
            return BitOr;
        case CIRCUMFLEX:
            return BitXor;
        case AMPER:
            return BitAnd;
        case LEFTSHIFT:
            return LShift;
        case RIGHTSHIFT:
            return RShift;
        case PLUS:
            return Add;
        case MINUS:
            return Sub;
        case STAR:
            return Mult;
        case SLASH:
            return Div;
        case DOUBLESLASH:
            return FloorDiv;
        case PERCENT:
            return Mod;
        default:
            return (operator_ty)0;
    }
}

static const char* FORBIDDEN[] = {
    "None",
    "True",
    "False",
    NULL,
};

static int
forbidden_name(struct compiling *c, identifier name, const node *n, int full_checks)
{
    assert(PyUnicode_Check(name));
    if (PyUnicode_CompareWithASCIIString(name, "__debug__") == 0) {
        ast_error(c, n, "assignment to keyword");
        return 1;
    }
    if (full_checks) {
        const char **p;
        for (p = FORBIDDEN; *p; p++) {
            if (PyUnicode_CompareWithASCIIString(name, *p) == 0) {
                ast_error(c, n, "assignment to keyword");
                return 1;
            }
        }
    }
    return 0;
}

/* Set the context ctx for expr_ty e, recursively traversing e.

   Only sets context for expr kinds that "can appear in assignment context"
   (according to ../Parser/Python.asdl).  For other expr kinds, it sets
   an appropriate syntax error and returns false.
*/

static int
set_context(struct compiling *c, expr_ty e, expr_context_ty ctx, const node *n)
{
    asdl_seq *s = NULL;
    /* If a particular expression type can't be used for assign / delete,
       set expr_name to its name and an error message will be generated.
    */
    const char* expr_name = NULL;

    /* The ast defines augmented store and load contexts, but the
       implementation here doesn't actually use them.  The code may be
       a little more complex than necessary as a result.  It also means
       that expressions in an augmented assignment have a Store context.
       Consider restructuring so that augmented assignment uses
       set_context(), too.
    */
    assert(ctx != AugStore && ctx != AugLoad);

    switch (e->kind) {
        case Attribute_kind:
            e->v.Attribute.ctx = ctx;
            if (ctx == Store && forbidden_name(c, e->v.Attribute.attr, n, 1))
                return 0;
            break;
        case Subscript_kind:
            e->v.Subscript.ctx = ctx;
            break;
        case Starred_kind:
            e->v.Starred.ctx = ctx;
            if (!set_context(c, e->v.Starred.value, ctx, n))
                return 0;
            break;
        case Name_kind:
            if (ctx == Store) {
                if (forbidden_name(c, e->v.Name.id, n, 1))
                    return 0; /* forbidden_name() calls ast_error() */
            }
            e->v.Name.ctx = ctx;
            break;
        case List_kind:
            e->v.List.ctx = ctx;
            s = e->v.List.elts;
            break;
        case Tuple_kind:
            if (asdl_seq_LEN(e->v.Tuple.elts))  {
                e->v.Tuple.ctx = ctx;
                s = e->v.Tuple.elts;
            }
            else {
                expr_name = "()";
            }
            break;
        case Lambda_kind:
            expr_name = "lambda";
            break;
        case Call_kind:
            expr_name = "function call";
            break;
        case BoolOp_kind:
        case BinOp_kind:
        case UnaryOp_kind:
            expr_name = "operator";
            break;
        case GeneratorExp_kind:
            expr_name = "generator expression";
            break;
        case Yield_kind:
        case YieldFrom_kind:
            expr_name = "yield expression";
            break;
        case ListComp_kind:
            expr_name = "list comprehension";
            break;
        case SetComp_kind:
            expr_name = "set comprehension";
            break;
        case DictComp_kind:
            expr_name = "dict comprehension";
            break;
        case Dict_kind:
        case Set_kind:
        case Num_kind:
        case Str_kind:
        case Bytes_kind:
            expr_name = "literal";
            break;
        case Ellipsis_kind:
            expr_name = "Ellipsis";
            break;
        case Compare_kind:
            expr_name = "comparison";
            break;
        case IfExp_kind:
            expr_name = "conditional expression";
            break;
        default:
            PyErr_Format(PyExc_SystemError,
                         "unexpected expression in assignment %d (line %d)",
                         e->kind, e->lineno);
            return 0;
    }
    /* Check for error string set by switch */
    if (expr_name) {
        char buf[300];
        PyOS_snprintf(buf, sizeof(buf),
                      "can't %s %s",
                      ctx == Store ? "assign to" : "delete",
                      expr_name);
        return ast_error(c, n, buf);
    }

    /* If the LHS is a list or tuple, we need to set the assignment
       context for all the contained elements.
    */
    if (s) {
        int i;

        for (i = 0; i < asdl_seq_LEN(s); i++) {
            if (!set_context(c, (expr_ty)asdl_seq_GET(s, i), ctx, n))
                return 0;
        }
    }
    return 1;
}

static operator_ty
ast_for_augassign(struct compiling *c, const node *n)
{
    REQ(n, augassign);
    n = CHILD(n, 0);
    switch (STR(n)[0]) {
        case '+':
            return Add;
        case '-':
            return Sub;
        case '/':
            if (STR(n)[1] == '/')
                return FloorDiv;
            else
                return Div;
        case '%':
            return Mod;
        case '<':
            return LShift;
        case '>':
            return RShift;
        case '&':
            return BitAnd;
        case '^':
            return BitXor;
        case '|':
            return BitOr;
        case '*':
            if (STR(n)[1] == '*')
                return Pow;
            else
                return Mult;
        default:
            PyErr_Format(PyExc_SystemError, "invalid augassign: %s", STR(n));
            return (operator_ty)0;
    }
}

static cmpop_ty
ast_for_comp_op(struct compiling *c, const node *n)
{
    /* comp_op: '<'|'>'|'=='|'>='|'<='|'!='|'in'|'not' 'in'|'is'
               |'is' 'not'
    */
    REQ(n, comp_op);
    if (NCH(n) == 1) {
        n = CHILD(n, 0);
        switch (TYPE(n)) {
            case LESS:
                return Lt;
            case GREATER:
                return Gt;
            case EQEQUAL:                       /* == */
                return Eq;
            case LESSEQUAL:
                return LtE;
            case GREATEREQUAL:
                return GtE;
            case NOTEQUAL:
                return NotEq;
            case NAME:
                if (strcmp(STR(n), "in") == 0)
                    return In;
                if (strcmp(STR(n), "is") == 0)
                    return Is;
            default:
                PyErr_Format(PyExc_SystemError, "invalid comp_op: %s",
                             STR(n));
                return (cmpop_ty)0;
        }
    }
    else if (NCH(n) == 2) {
        /* handle "not in" and "is not" */
        switch (TYPE(CHILD(n, 0))) {
            case NAME:
                if (strcmp(STR(CHILD(n, 1)), "in") == 0)
                    return NotIn;
                if (strcmp(STR(CHILD(n, 0)), "is") == 0)
                    return IsNot;
            default:
                PyErr_Format(PyExc_SystemError, "invalid comp_op: %s %s",
                             STR(CHILD(n, 0)), STR(CHILD(n, 1)));
                return (cmpop_ty)0;
        }
    }
    PyErr_Format(PyExc_SystemError, "invalid comp_op: has %d children",
                 NCH(n));
    return (cmpop_ty)0;
}

static asdl_seq *
seq_for_testlist(struct compiling *c, const node *n)
{
    /* testlist: test (',' test)* [',']
       testlist_star_expr: test|star_expr (',' test|star_expr)* [',']
    */
    asdl_seq *seq;
    expr_ty expression;
    int i;
    assert(TYPE(n) == testlist || TYPE(n) == testlist_star_expr || TYPE(n) == testlist_comp);

    seq = asdl_seq_new((NCH(n) + 1) / 2, c->c_arena);
    if (!seq)
        return NULL;

    for (i = 0; i < NCH(n); i += 2) {
        const node *ch = CHILD(n, i);
        assert(TYPE(ch) == test || TYPE(ch) == test_nocond || TYPE(ch) == star_expr);

        expression = ast_for_expr(c, ch);
        if (!expression)
            return NULL;

        assert(i / 2 < seq->size);
        asdl_seq_SET(seq, i / 2, expression);
    }
    return seq;
}

static arg_ty
ast_for_arg(struct compiling *c, const node *n)
{
    identifier name;
    expr_ty annotation = NULL;
    node *ch;

    assert(TYPE(n) == tfpdef || TYPE(n) == vfpdef);
    ch = CHILD(n, 0);
    name = NEW_IDENTIFIER(ch);
    if (!name)
        return NULL;
    if (forbidden_name(c, name, ch, 0))
        return NULL;

    if (NCH(n) == 3 && TYPE(CHILD(n, 1)) == COLON) {
        annotation = ast_for_expr(c, CHILD(n, 2));
        if (!annotation)
            return NULL;
    }

    return arg(name, annotation, c->c_arena);
}

/* returns -1 if failed to handle keyword only arguments
   returns new position to keep processing if successful
               (',' tfpdef ['=' test])*
                     ^^^
   start pointing here
 */
static int
handle_keywordonly_args(struct compiling *c, const node *n, int start,
                        asdl_seq *kwonlyargs, asdl_seq *kwdefaults)
{
    PyObject *argname;
    node *ch;
    expr_ty expression, annotation;
    arg_ty arg;
    int i = start;
    int j = 0; /* index for kwdefaults and kwonlyargs */

    if (kwonlyargs == NULL) {
        ast_error(c, CHILD(n, start), "named arguments must follow bare *");
        return -1;
    }
    assert(kwdefaults != NULL);
    while (i < NCH(n)) {
        ch = CHILD(n, i);
        switch (TYPE(ch)) {
            case vfpdef:
            case tfpdef:
                if (i + 1 < NCH(n) && TYPE(CHILD(n, i + 1)) == EQUAL) {
                    expression = ast_for_expr(c, CHILD(n, i + 2));
                    if (!expression)
                        goto error;
                    asdl_seq_SET(kwdefaults, j, expression);
                    i += 2; /* '=' and test */
                }
                else { /* setting NULL if no default value exists */
                    asdl_seq_SET(kwdefaults, j, NULL);
                }
                if (NCH(ch) == 3) {
                    /* ch is NAME ':' test */
                    annotation = ast_for_expr(c, CHILD(ch, 2));
                    if (!annotation)
                        goto error;
                }
                else {
                    annotation = NULL;
                }
                ch = CHILD(ch, 0);
                argname = NEW_IDENTIFIER(ch);
                if (!argname)
                    goto error;
                if (forbidden_name(c, argname, ch, 0))
                    goto error;
                arg = arg(argname, annotation, c->c_arena);
                if (!arg)
                    goto error;
                asdl_seq_SET(kwonlyargs, j++, arg);
                i += 2; /* the name and the comma */
                break;
            case DOUBLESTAR:
                return i;
            default:
                ast_error(c, ch, "unexpected node");
                goto error;
        }
    }
    return i;
 error:
    return -1;
}

/* Create AST for argument list. */

static arguments_ty
ast_for_arguments(struct compiling *c, const node *n)
{
    /* This function handles both typedargslist (function definition)
       and varargslist (lambda definition).

       parameters: '(' [typedargslist] ')'
       typedargslist: ((tfpdef ['=' test] ',')*
           ('*' [tfpdef] (',' tfpdef ['=' test])* [',' '**' tfpdef]
           | '**' tfpdef)
           | tfpdef ['=' test] (',' tfpdef ['=' test])* [','])
       tfpdef: NAME [':' test]
       varargslist: ((vfpdef ['=' test] ',')*
           ('*' [vfpdef] (',' vfpdef ['=' test])*  [',' '**' vfpdef]
           | '**' vfpdef)
           | vfpdef ['=' test] (',' vfpdef ['=' test])* [','])
       vfpdef: NAME
    */
    int i, j, k, nposargs = 0, nkwonlyargs = 0;
    int nposdefaults = 0, found_default = 0;
    asdl_seq *posargs, *posdefaults, *kwonlyargs, *kwdefaults;
    identifier vararg = NULL, kwarg = NULL;
    arg_ty arg;
    expr_ty varargannotation = NULL, kwargannotation = NULL;
    node *ch;

    if (TYPE(n) == parameters) {
        if (NCH(n) == 2) /* () as argument list */
            return arguments(NULL, NULL, NULL, NULL, NULL, NULL, NULL,
                             NULL, c->c_arena);
        n = CHILD(n, 1);
    }
    assert(TYPE(n) == typedargslist || TYPE(n) == varargslist);

    /* First count the number of positional args & defaults.  The
       variable i is the loop index for this for loop and the next.
       The next loop picks up where the first leaves off.
    */
    for (i = 0; i < NCH(n); i++) {
        ch = CHILD(n, i);
        if (TYPE(ch) == STAR) {
            /* skip star */
            i++;
            if (i < NCH(n) && /* skip argument following star */
                (TYPE(CHILD(n, i)) == tfpdef ||
                 TYPE(CHILD(n, i)) == vfpdef)) {
                i++;
            }
            break;
        }
        if (TYPE(ch) == DOUBLESTAR) break;
        if (TYPE(ch) == vfpdef || TYPE(ch) == tfpdef) nposargs++;
        if (TYPE(ch) == EQUAL) nposdefaults++;
    }
    /* count the number of keyword only args &
       defaults for keyword only args */
    for ( ; i < NCH(n); ++i) {
        ch = CHILD(n, i);
        if (TYPE(ch) == DOUBLESTAR) break;
        if (TYPE(ch) == tfpdef || TYPE(ch) == vfpdef) nkwonlyargs++;
    }
    posargs = (nposargs ? asdl_seq_new(nposargs, c->c_arena) : NULL);
    if (!posargs && nposargs)
        return NULL;
    kwonlyargs = (nkwonlyargs ?
                   asdl_seq_new(nkwonlyargs, c->c_arena) : NULL);
    if (!kwonlyargs && nkwonlyargs)
        return NULL;
    posdefaults = (nposdefaults ?
                    asdl_seq_new(nposdefaults, c->c_arena) : NULL);
    if (!posdefaults && nposdefaults)
        return NULL;
    /* The length of kwonlyargs and kwdefaults are same
       since we set NULL as default for keyword only argument w/o default
       - we have sequence data structure, but no dictionary */
    kwdefaults = (nkwonlyargs ?
                   asdl_seq_new(nkwonlyargs, c->c_arena) : NULL);
    if (!kwdefaults && nkwonlyargs)
        return NULL;

    if (nposargs + nkwonlyargs > 255) {
        ast_error(c, n, "more than 255 arguments");
        return NULL;
    }

    /* tfpdef: NAME [':' test]
       vfpdef: NAME
    */
    i = 0;
    j = 0;  /* index for defaults */
    k = 0;  /* index for args */
    while (i < NCH(n)) {
        ch = CHILD(n, i);
        switch (TYPE(ch)) {
            case tfpdef:
            case vfpdef:
                /* XXX Need to worry about checking if TYPE(CHILD(n, i+1)) is
                   anything other than EQUAL or a comma? */
                /* XXX Should NCH(n) check be made a separate check? */
                if (i + 1 < NCH(n) && TYPE(CHILD(n, i + 1)) == EQUAL) {
                    expr_ty expression = ast_for_expr(c, CHILD(n, i + 2));
                    if (!expression)
                        return NULL;
                    assert(posdefaults != NULL);
                    asdl_seq_SET(posdefaults, j++, expression);
                    i += 2;
                    found_default = 1;
                }
                else if (found_default) {
                    ast_error(c, n,
                             "non-default argument follows default argument");
                    return NULL;
                }
                arg = ast_for_arg(c, ch);
                if (!arg)
                    return NULL;
                asdl_seq_SET(posargs, k++, arg);
                i += 2; /* the name and the comma */
                break;
            case STAR:
                if (i+1 >= NCH(n)) {
                    ast_error(c, CHILD(n, i),
                        "named arguments must follow bare *");
                    return NULL;
                }
                ch = CHILD(n, i+1);  /* tfpdef or COMMA */
                if (TYPE(ch) == COMMA) {
                    int res = 0;
                    i += 2; /* now follows keyword only arguments */
                    res = handle_keywordonly_args(c, n, i,
                                                  kwonlyargs, kwdefaults);
                    if (res == -1) return NULL;
                    i = res; /* res has new position to process */
                }
                else {
                    vararg = NEW_IDENTIFIER(CHILD(ch, 0));
                    if (!vararg)
                        return NULL;
                    if (forbidden_name(c, vararg, CHILD(ch, 0), 0))
                        return NULL;
                    if (NCH(ch) > 1) {
                        /* there is an annotation on the vararg */
                        varargannotation = ast_for_expr(c, CHILD(ch, 2));
                        if (!varargannotation)
                            return NULL;
                    }
                    i += 3;
                    if (i < NCH(n) && (TYPE(CHILD(n, i)) == tfpdef
                                    || TYPE(CHILD(n, i)) == vfpdef)) {
                        int res = 0;
                        res = handle_keywordonly_args(c, n, i,
                                                      kwonlyargs, kwdefaults);
                        if (res == -1) return NULL;
                        i = res; /* res has new position to process */
                    }
                }
                break;
            case DOUBLESTAR:
                ch = CHILD(n, i+1);  /* tfpdef */
                assert(TYPE(ch) == tfpdef || TYPE(ch) == vfpdef);
                kwarg = NEW_IDENTIFIER(CHILD(ch, 0));
                if (!kwarg)
                    return NULL;
                if (NCH(ch) > 1) {
                    /* there is an annotation on the kwarg */
                    kwargannotation = ast_for_expr(c, CHILD(ch, 2));
                    if (!kwargannotation)
                        return NULL;
                }
                if (forbidden_name(c, kwarg, CHILD(ch, 0), 0))
                    return NULL;
                i += 3;
                break;
            default:
                PyErr_Format(PyExc_SystemError,
                             "unexpected node in varargslist: %d @ %d",
                             TYPE(ch), i);
                return NULL;
        }
    }
    return arguments(posargs, vararg, varargannotation, kwonlyargs, kwarg,
                    kwargannotation, posdefaults, kwdefaults, c->c_arena);
}

static expr_ty
ast_for_dotted_name(struct compiling *c, const node *n)
{
    expr_ty e;
    identifier id;
    int lineno, col_offset;
    int i;

    REQ(n, dotted_name);

    lineno = LINENO(n);
    col_offset = n->n_col_offset;

    id = NEW_IDENTIFIER(CHILD(n, 0));
    if (!id)
        return NULL;
    e = Name(id, Load, lineno, col_offset, c->c_arena);
    if (!e)
        return NULL;

    for (i = 2; i < NCH(n); i+=2) {
        id = NEW_IDENTIFIER(CHILD(n, i));
        if (!id)
            return NULL;
        e = Attribute(e, id, Load, lineno, col_offset, c->c_arena);
        if (!e)
            return NULL;
    }

    return e;
}

static expr_ty
ast_for_decorator(struct compiling *c, const node *n)
{
    /* decorator: '@' dotted_name [ '(' [arglist] ')' ] NEWLINE */
    expr_ty d = NULL;
    expr_ty name_expr;

    REQ(n, decorator);
    REQ(CHILD(n, 0), AT);
    REQ(RCHILD(n, -1), NEWLINE);

    name_expr = ast_for_dotted_name(c, CHILD(n, 1));
    if (!name_expr)
        return NULL;

    if (NCH(n) == 3) { /* No arguments */
        d = name_expr;
        name_expr = NULL;
    }
    else if (NCH(n) == 5) { /* Call with no arguments */
        d = Call(name_expr, NULL, NULL, NULL, NULL, LINENO(n),
                 n->n_col_offset, c->c_arena);
        if (!d)
            return NULL;
        name_expr = NULL;
    }
    else {
        d = ast_for_call(c, CHILD(n, 3), name_expr);
        if (!d)
            return NULL;
        name_expr = NULL;
    }

    return d;
}

static asdl_seq*
ast_for_decorators(struct compiling *c, const node *n)
{
    asdl_seq* decorator_seq;
    expr_ty d;
    int i;

    REQ(n, decorators);
    decorator_seq = asdl_seq_new(NCH(n), c->c_arena);
    if (!decorator_seq)
        return NULL;

    for (i = 0; i < NCH(n); i++) {
        d = ast_for_decorator(c, CHILD(n, i));
        if (!d)
            return NULL;
        asdl_seq_SET(decorator_seq, i, d);
    }
    return decorator_seq;
}

static stmt_ty
ast_for_funcdef(struct compiling *c, const node *n, asdl_seq *decorator_seq)
{
    /* funcdef: 'def' NAME parameters ['->' test] ':' suite */
    identifier name;
    arguments_ty args;
    asdl_seq *body;
    expr_ty returns = NULL;
    int name_i = 1;

    REQ(n, funcdef);

    name = NEW_IDENTIFIER(CHILD(n, name_i));
    if (!name)
        return NULL;
    if (forbidden_name(c, name, CHILD(n, name_i), 0))
        return NULL;
    args = ast_for_arguments(c, CHILD(n, name_i + 1));
    if (!args)
        return NULL;
    if (TYPE(CHILD(n, name_i+2)) == RARROW) {
        returns = ast_for_expr(c, CHILD(n, name_i + 3));
        if (!returns)
            return NULL;
        name_i += 2;
    }
    body = ast_for_suite(c, CHILD(n, name_i + 3));
    if (!body)
        return NULL;

    return FunctionDef(name, args, body, decorator_seq, returns, LINENO(n),
                       n->n_col_offset, c->c_arena);
}

static stmt_ty
ast_for_decorated(struct compiling *c, const node *n)
{
    /* decorated: decorators (classdef | funcdef) */
    stmt_ty thing = NULL;
    asdl_seq *decorator_seq = NULL;

    REQ(n, decorated);

    decorator_seq = ast_for_decorators(c, CHILD(n, 0));
    if (!decorator_seq)
      return NULL;

    assert(TYPE(CHILD(n, 1)) == funcdef ||
           TYPE(CHILD(n, 1)) == classdef);

    if (TYPE(CHILD(n, 1)) == funcdef) {
      thing = ast_for_funcdef(c, CHILD(n, 1), decorator_seq);
    } else if (TYPE(CHILD(n, 1)) == classdef) {
      thing = ast_for_classdef(c, CHILD(n, 1), decorator_seq);
    }
    /* we count the decorators in when talking about the class' or
     * function's line number */
    if (thing) {
        thing->lineno = LINENO(n);
        thing->col_offset = n->n_col_offset;
    }
    return thing;
}

static expr_ty
ast_for_lambdef(struct compiling *c, const node *n)
{
    /* lambdef: 'lambda' [varargslist] ':' test
       lambdef_nocond: 'lambda' [varargslist] ':' test_nocond */
    arguments_ty args;
    expr_ty expression;

    if (NCH(n) == 3) {
        args = arguments(NULL, NULL, NULL, NULL, NULL, NULL, NULL,
                         NULL, c->c_arena);
        if (!args)
            return NULL;
        expression = ast_for_expr(c, CHILD(n, 2));
        if (!expression)
            return NULL;
    }
    else {
        args = ast_for_arguments(c, CHILD(n, 1));
        if (!args)
            return NULL;
        expression = ast_for_expr(c, CHILD(n, 3));
        if (!expression)
            return NULL;
    }

    return Lambda(args, expression, LINENO(n), n->n_col_offset, c->c_arena);
}

static expr_ty
ast_for_ifexpr(struct compiling *c, const node *n)
{
    /* test: or_test 'if' or_test 'else' test */
    expr_ty expression, body, orelse;

    assert(NCH(n) == 5);
    body = ast_for_expr(c, CHILD(n, 0));
    if (!body)
        return NULL;
    expression = ast_for_expr(c, CHILD(n, 2));
    if (!expression)
        return NULL;
    orelse = ast_for_expr(c, CHILD(n, 4));
    if (!orelse)
        return NULL;
    return IfExp(expression, body, orelse, LINENO(n), n->n_col_offset,
                 c->c_arena);
}

/*
   Count the number of 'for' loops in a comprehension.

   Helper for ast_for_comprehension().
*/

static int
count_comp_fors(struct compiling *c, const node *n)
{
    int n_fors = 0;

  count_comp_for:
    n_fors++;
    REQ(n, comp_for);
    if (NCH(n) == 5)
        n = CHILD(n, 4);
    else
        return n_fors;
  count_comp_iter:
    REQ(n, comp_iter);
    n = CHILD(n, 0);
    if (TYPE(n) == comp_for)
        goto count_comp_for;
    else if (TYPE(n) == comp_if) {
        if (NCH(n) == 3) {
            n = CHILD(n, 2);
            goto count_comp_iter;
        }
        else
            return n_fors;
    }

    /* Should never be reached */
    PyErr_SetString(PyExc_SystemError,
                    "logic error in count_comp_fors");
    return -1;
}

/* Count the number of 'if' statements in a comprehension.

   Helper for ast_for_comprehension().
*/

static int
count_comp_ifs(struct compiling *c, const node *n)
{
    int n_ifs = 0;

    while (1) {
        REQ(n, comp_iter);
        if (TYPE(CHILD(n, 0)) == comp_for)
            return n_ifs;
        n = CHILD(n, 0);
        REQ(n, comp_if);
        n_ifs++;
        if (NCH(n) == 2)
            return n_ifs;
        n = CHILD(n, 2);
    }
}

static asdl_seq *
ast_for_comprehension(struct compiling *c, const node *n)
{
    int i, n_fors;
    asdl_seq *comps;

    n_fors = count_comp_fors(c, n);
    if (n_fors == -1)
        return NULL;

    comps = asdl_seq_new(n_fors, c->c_arena);
    if (!comps)
        return NULL;

    for (i = 0; i < n_fors; i++) {
        comprehension_ty comp;
        asdl_seq *t;
        expr_ty expression, first;
        node *for_ch;

        REQ(n, comp_for);

        for_ch = CHILD(n, 1);
        t = ast_for_exprlist(c, for_ch, Store);
        if (!t)
            return NULL;
        expression = ast_for_expr(c, CHILD(n, 3));
        if (!expression)
            return NULL;

        /* Check the # of children rather than the length of t, since
           (x for x, in ...) has 1 element in t, but still requires a Tuple. */
        first = (expr_ty)asdl_seq_GET(t, 0);
        if (NCH(for_ch) == 1)
            comp = comprehension(first, expression, NULL, c->c_arena);
        else
            comp = comprehension(Tuple(t, Store, first->lineno, first->col_offset,
                                     c->c_arena),
                               expression, NULL, c->c_arena);
        if (!comp)
            return NULL;

        if (NCH(n) == 5) {
            int j, n_ifs;
            asdl_seq *ifs;

            n = CHILD(n, 4);
            n_ifs = count_comp_ifs(c, n);
            if (n_ifs == -1)
                return NULL;

            ifs = asdl_seq_new(n_ifs, c->c_arena);
            if (!ifs)
                return NULL;

            for (j = 0; j < n_ifs; j++) {
                REQ(n, comp_iter);
                n = CHILD(n, 0);
                REQ(n, comp_if);

                expression = ast_for_expr(c, CHILD(n, 1));
                if (!expression)
                    return NULL;
                asdl_seq_SET(ifs, j, expression);
                if (NCH(n) == 3)
                    n = CHILD(n, 2);
            }
            /* on exit, must guarantee that n is a comp_for */
            if (TYPE(n) == comp_iter)
                n = CHILD(n, 0);
            comp->ifs = ifs;
        }
        asdl_seq_SET(comps, i, comp);
    }
    return comps;
}

static expr_ty
ast_for_itercomp(struct compiling *c, const node *n, int type)
{
    /* testlist_comp: test ( comp_for | (',' test)* [','] )
       argument: [test '='] test [comp_for]       # Really [keyword '='] test */
    expr_ty elt;
    asdl_seq *comps;

    assert(NCH(n) > 1);

    elt = ast_for_expr(c, CHILD(n, 0));
    if (!elt)
        return NULL;

    comps = ast_for_comprehension(c, CHILD(n, 1));
    if (!comps)
        return NULL;

    if (type == COMP_GENEXP)
        return GeneratorExp(elt, comps, LINENO(n), n->n_col_offset, c->c_arena);
    else if (type == COMP_LISTCOMP)
        return ListComp(elt, comps, LINENO(n), n->n_col_offset, c->c_arena);
    else if (type == COMP_SETCOMP)
        return SetComp(elt, comps, LINENO(n), n->n_col_offset, c->c_arena);
    else
        /* Should never happen */
        return NULL;
}

static expr_ty
ast_for_dictcomp(struct compiling *c, const node *n)
{
    expr_ty key, value;
    asdl_seq *comps;

    assert(NCH(n) > 3);
    REQ(CHILD(n, 1), COLON);

    key = ast_for_expr(c, CHILD(n, 0));
    if (!key)
        return NULL;
    value = ast_for_expr(c, CHILD(n, 2));
    if (!value)
        return NULL;

    comps = ast_for_comprehension(c, CHILD(n, 3));
    if (!comps)
        return NULL;

    return DictComp(key, value, comps, LINENO(n), n->n_col_offset, c->c_arena);
}

static expr_ty
ast_for_genexp(struct compiling *c, const node *n)
{
    assert(TYPE(n) == (testlist_comp) || TYPE(n) == (argument));
    return ast_for_itercomp(c, n, COMP_GENEXP);
}

static expr_ty
ast_for_listcomp(struct compiling *c, const node *n)
{
    assert(TYPE(n) == (testlist_comp));
    return ast_for_itercomp(c, n, COMP_LISTCOMP);
}

static expr_ty
ast_for_setcomp(struct compiling *c, const node *n)
{
    assert(TYPE(n) == (dictorsetmaker));
    return ast_for_itercomp(c, n, COMP_SETCOMP);
}


static expr_ty
ast_for_atom(struct compiling *c, const node *n)
{
    /* atom: '(' [yield_expr|testlist_comp] ')' | '[' [testlist_comp] ']'
       | '{' [dictmaker|testlist_comp] '}' | NAME | NUMBER | STRING+
       | '...' | 'None' | 'True' | 'False'
    */
    node *ch = CHILD(n, 0);
    int bytesmode = 0;

    switch (TYPE(ch)) {
    case NAME: {
        /* All names start in Load context, but may later be
           changed. */
        PyObject *name = NEW_IDENTIFIER(ch);
        if (!name)
            return NULL;
        return Name(name, Load, LINENO(n), n->n_col_offset, c->c_arena);
    }
    case STRING: {
        PyObject *str = parsestrplus(c, n, &bytesmode);
        if (!str) {
            if (PyErr_ExceptionMatches(PyExc_UnicodeError)) {
                PyObject *type, *value, *tback, *errstr;
                PyErr_Fetch(&type, &value, &tback);
                errstr = PyObject_Str(value);
                if (errstr) {
                    char *s = "";
                    char buf[128];
                    s = _PyUnicode_AsString(errstr);
                    PyOS_snprintf(buf, sizeof(buf), "(unicode error) %s", s);
                    ast_error(c, n, buf);
                    Py_DECREF(errstr);
                } else {
                    ast_error(c, n, "(unicode error) unknown error");
                }
                Py_DECREF(type);
                Py_DECREF(value);
                Py_XDECREF(tback);
            }
            return NULL;
        }
        PyArena_AddPyObject(c->c_arena, str);
        if (bytesmode)
            return Bytes(str, LINENO(n), n->n_col_offset, c->c_arena);
        else
            return Str(str, LINENO(n), n->n_col_offset, c->c_arena);
    }
    case NUMBER: {
        PyObject *pynum = parsenumber(c, STR(ch));
        if (!pynum)
            return NULL;

        PyArena_AddPyObject(c->c_arena, pynum);
        return Num(pynum, LINENO(n), n->n_col_offset, c->c_arena);
    }
    case ELLIPSIS: /* Ellipsis */
        return Ellipsis(LINENO(n), n->n_col_offset, c->c_arena);
    case LPAR: /* some parenthesized expressions */
        ch = CHILD(n, 1);

        if (TYPE(ch) == RPAR)
            return Tuple(NULL, Load, LINENO(n), n->n_col_offset, c->c_arena);

        if (TYPE(ch) == yield_expr)
            return ast_for_expr(c, ch);

        /* testlist_comp: test ( comp_for | (',' test)* [','] ) */
        if ((NCH(ch) > 1) && (TYPE(CHILD(ch, 1)) == comp_for))
            return ast_for_genexp(c, ch);

        return ast_for_testlist(c, ch);
    case LSQB: /* list (or list comprehension) */
        ch = CHILD(n, 1);

        if (TYPE(ch) == RSQB)
            return List(NULL, Load, LINENO(n), n->n_col_offset, c->c_arena);

        REQ(ch, testlist_comp);
        if (NCH(ch) == 1 || TYPE(CHILD(ch, 1)) == COMMA) {
            asdl_seq *elts = seq_for_testlist(c, ch);
            if (!elts)
                return NULL;

            return List(elts, Load, LINENO(n), n->n_col_offset, c->c_arena);
        }
        else
            return ast_for_listcomp(c, ch);
    case LBRACE: {
        /* dictorsetmaker: test ':' test (',' test ':' test)* [','] |
         *                 test (gen_for | (',' test)* [','])  */
        int i, size;
        asdl_seq *keys, *values;

        ch = CHILD(n, 1);
        if (TYPE(ch) == RBRACE) {
            /* it's an empty dict */
            return Dict(NULL, NULL, LINENO(n), n->n_col_offset, c->c_arena);
        } else if (NCH(ch) == 1 || TYPE(CHILD(ch, 1)) == COMMA) {
            /* it's a simple set */
            asdl_seq *elts;
            size = (NCH(ch) + 1) / 2; /* +1 in case no trailing comma */
            elts = asdl_seq_new(size, c->c_arena);
            if (!elts)
                return NULL;
            for (i = 0; i < NCH(ch); i += 2) {
                expr_ty expression;
                expression = ast_for_expr(c, CHILD(ch, i));
                if (!expression)
                    return NULL;
                asdl_seq_SET(elts, i / 2, expression);
            }
            return Set(elts, LINENO(n), n->n_col_offset, c->c_arena);
        } else if (TYPE(CHILD(ch, 1)) == comp_for) {
            /* it's a set comprehension */
            return ast_for_setcomp(c, ch);
        } else if (NCH(ch) > 3 && TYPE(CHILD(ch, 3)) == comp_for) {
            return ast_for_dictcomp(c, ch);
        } else {
            /* it's a dict */
            size = (NCH(ch) + 1) / 4; /* +1 in case no trailing comma */
            keys = asdl_seq_new(size, c->c_arena);
            if (!keys)
                return NULL;

            values = asdl_seq_new(size, c->c_arena);
            if (!values)
                return NULL;

            for (i = 0; i < NCH(ch); i += 4) {
                expr_ty expression;

                expression = ast_for_expr(c, CHILD(ch, i));
                if (!expression)
                    return NULL;

                asdl_seq_SET(keys, i / 4, expression);

                expression = ast_for_expr(c, CHILD(ch, i + 2));
                if (!expression)
                    return NULL;

                asdl_seq_SET(values, i / 4, expression);
            }
            return Dict(keys, values, LINENO(n), n->n_col_offset, c->c_arena);
        }
    }
    default:
        PyErr_Format(PyExc_SystemError, "unhandled atom %d", TYPE(ch));
        return NULL;
    }
}

static slice_ty
ast_for_slice(struct compiling *c, const node *n)
{
    node *ch;
    expr_ty lower = NULL, upper = NULL, step = NULL;

    REQ(n, subscript);

    /*
       subscript: test | [test] ':' [test] [sliceop]
       sliceop: ':' [test]
    */
    ch = CHILD(n, 0);
    if (NCH(n) == 1 && TYPE(ch) == test) {
        /* 'step' variable hold no significance in terms of being used over
           other vars */
        step = ast_for_expr(c, ch);
        if (!step)
            return NULL;

        return Index(step, c->c_arena);
    }

    if (TYPE(ch) == test) {
        lower = ast_for_expr(c, ch);
        if (!lower)
            return NULL;
    }

    /* If there's an upper bound it's in the second or third position. */
    if (TYPE(ch) == COLON) {
        if (NCH(n) > 1) {
            node *n2 = CHILD(n, 1);

            if (TYPE(n2) == test) {
                upper = ast_for_expr(c, n2);
                if (!upper)
                    return NULL;
            }
        }
    } else if (NCH(n) > 2) {
        node *n2 = CHILD(n, 2);

        if (TYPE(n2) == test) {
            upper = ast_for_expr(c, n2);
            if (!upper)
                return NULL;
        }
    }

    ch = CHILD(n, NCH(n) - 1);
    if (TYPE(ch) == sliceop) {
        if (NCH(ch) != 1) {
            ch = CHILD(ch, 1);
            if (TYPE(ch) == test) {
                step = ast_for_expr(c, ch);
                if (!step)
                    return NULL;
            }
        }
    }

    return Slice(lower, upper, step, c->c_arena);
}

static expr_ty
ast_for_binop(struct compiling *c, const node *n)
{
    /* Must account for a sequence of expressions.
       How should A op B op C by represented?
       BinOp(BinOp(A, op, B), op, C).
    */

    int i, nops;
    expr_ty expr1, expr2, result;
    operator_ty newoperator;

    expr1 = ast_for_expr(c, CHILD(n, 0));
    if (!expr1)
        return NULL;

    expr2 = ast_for_expr(c, CHILD(n, 2));
    if (!expr2)
        return NULL;

    newoperator = get_operator(CHILD(n, 1));
    if (!newoperator)
        return NULL;

    result = BinOp(expr1, newoperator, expr2, LINENO(n), n->n_col_offset,
                   c->c_arena);
    if (!result)
        return NULL;

    nops = (NCH(n) - 1) / 2;
    for (i = 1; i < nops; i++) {
        expr_ty tmp_result, tmp;
        const node* next_oper = CHILD(n, i * 2 + 1);

        newoperator = get_operator(next_oper);
        if (!newoperator)
            return NULL;

        tmp = ast_for_expr(c, CHILD(n, i * 2 + 2));
        if (!tmp)
            return NULL;

        tmp_result = BinOp(result, newoperator, tmp,
                           LINENO(next_oper), next_oper->n_col_offset,
                           c->c_arena);
        if (!tmp_result)
            return NULL;
        result = tmp_result;
    }
    return result;
}

static expr_ty
ast_for_trailer(struct compiling *c, const node *n, expr_ty left_expr)
{
    /* trailer: '(' [arglist] ')' | '[' subscriptlist ']' | '.' NAME
       subscriptlist: subscript (',' subscript)* [',']
       subscript: '.' '.' '.' | test | [test] ':' [test] [sliceop]
     */
    REQ(n, trailer);
    if (TYPE(CHILD(n, 0)) == LPAR) {
        if (NCH(n) == 2)
            return Call(left_expr, NULL, NULL, NULL, NULL, LINENO(n),
                        n->n_col_offset, c->c_arena);
        else
            return ast_for_call(c, CHILD(n, 1), left_expr);
    }
    else if (TYPE(CHILD(n, 0)) == DOT ) {
        PyObject *attr_id = NEW_IDENTIFIER(CHILD(n, 1));
        if (!attr_id)
            return NULL;
        return Attribute(left_expr, attr_id, Load,
                         LINENO(n), n->n_col_offset, c->c_arena);
    }
    else {
        REQ(CHILD(n, 0), LSQB);
        REQ(CHILD(n, 2), RSQB);
        n = CHILD(n, 1);
        if (NCH(n) == 1) {
            slice_ty slc = ast_for_slice(c, CHILD(n, 0));
            if (!slc)
                return NULL;
            return Subscript(left_expr, slc, Load, LINENO(n), n->n_col_offset,
                             c->c_arena);
        }
        else {
            /* The grammar is ambiguous here. The ambiguity is resolved
               by treating the sequence as a tuple literal if there are
               no slice features.
            */
            int j;
            slice_ty slc;
            expr_ty e;
            int simple = 1;
            asdl_seq *slices, *elts;
            slices = asdl_seq_new((NCH(n) + 1) / 2, c->c_arena);
            if (!slices)
                return NULL;
            for (j = 0; j < NCH(n); j += 2) {
                slc = ast_for_slice(c, CHILD(n, j));
                if (!slc)
                    return NULL;
                if (slc->kind != Index_kind)
                    simple = 0;
                asdl_seq_SET(slices, j / 2, slc);
            }
            if (!simple) {
                return Subscript(left_expr, ExtSlice(slices, c->c_arena),
                                 Load, LINENO(n), n->n_col_offset, c->c_arena);
            }
            /* extract Index values and put them in a Tuple */
            elts = asdl_seq_new(asdl_seq_LEN(slices), c->c_arena);
            if (!elts)
                return NULL;
            for (j = 0; j < asdl_seq_LEN(slices); ++j) {
                slc = (slice_ty)asdl_seq_GET(slices, j);
                assert(slc->kind == Index_kind  && slc->v.Index.value);
                asdl_seq_SET(elts, j, slc->v.Index.value);
            }
            e = Tuple(elts, Load, LINENO(n), n->n_col_offset, c->c_arena);
            if (!e)
                return NULL;
            return Subscript(left_expr, Index(e, c->c_arena),
                             Load, LINENO(n), n->n_col_offset, c->c_arena);
        }
    }
}

static expr_ty
ast_for_factor(struct compiling *c, const node *n)
{
    expr_ty expression;

    expression = ast_for_expr(c, CHILD(n, 1));
    if (!expression)
        return NULL;

    switch (TYPE(CHILD(n, 0))) {
        case PLUS:
            return UnaryOp(UAdd, expression, LINENO(n), n->n_col_offset,
                           c->c_arena);
        case MINUS:
            return UnaryOp(USub, expression, LINENO(n), n->n_col_offset,
                           c->c_arena);
        case TILDE:
            return UnaryOp(Invert, expression, LINENO(n),
                           n->n_col_offset, c->c_arena);
    }
    PyErr_Format(PyExc_SystemError, "unhandled factor: %d",
                 TYPE(CHILD(n, 0)));
    return NULL;
}

static expr_ty
ast_for_power(struct compiling *c, const node *n)
{
    /* power: atom trailer* ('**' factor)*
     */
    int i;
    expr_ty e, tmp;
    REQ(n, power);
    e = ast_for_atom(c, CHILD(n, 0));
    if (!e)
        return NULL;
    if (NCH(n) == 1)
        return e;
    for (i = 1; i < NCH(n); i++) {
        node *ch = CHILD(n, i);
        if (TYPE(ch) != trailer)
            break;
        tmp = ast_for_trailer(c, ch, e);
        if (!tmp)
            return NULL;
        tmp->lineno = e->lineno;
        tmp->col_offset = e->col_offset;
        e = tmp;
    }
    if (TYPE(CHILD(n, NCH(n) - 1)) == factor) {
        expr_ty f = ast_for_expr(c, CHILD(n, NCH(n) - 1));
        if (!f)
            return NULL;
        tmp = BinOp(e, Pow, f, LINENO(n), n->n_col_offset, c->c_arena);
        if (!tmp)
            return NULL;
        e = tmp;
    }
    return e;
}

static expr_ty
ast_for_starred(struct compiling *c, const node *n)
{
    expr_ty tmp;
    REQ(n, star_expr);

    tmp = ast_for_expr(c, CHILD(n, 1));
    if (!tmp)
        return NULL;

    /* The Load context is changed later. */
    return Starred(tmp, Load, LINENO(n), n->n_col_offset, c->c_arena);
}


/* Do not name a variable 'expr'!  Will cause a compile error.
*/

static expr_ty
ast_for_expr(struct compiling *c, const node *n)
{
    /* handle the full range of simple expressions
       test: or_test ['if' or_test 'else' test] | lambdef
       test_nocond: or_test | lambdef_nocond
       or_test: and_test ('or' and_test)*
       and_test: not_test ('and' not_test)*
       not_test: 'not' not_test | comparison
       comparison: expr (comp_op expr)*
       expr: xor_expr ('|' xor_expr)*
       xor_expr: and_expr ('^' and_expr)*
       and_expr: shift_expr ('&' shift_expr)*
       shift_expr: arith_expr (('<<'|'>>') arith_expr)*
       arith_expr: term (('+'|'-') term)*
       term: factor (('*'|'/'|'%'|'//') factor)*
       factor: ('+'|'-'|'~') factor | power
       power: atom trailer* ('**' factor)*
    */

    asdl_seq *seq;
    int i;

 loop:
    switch (TYPE(n)) {
        case test:
        case test_nocond:
            if (TYPE(CHILD(n, 0)) == lambdef ||
                TYPE(CHILD(n, 0)) == lambdef_nocond)
                return ast_for_lambdef(c, CHILD(n, 0));
            else if (NCH(n) > 1)
                return ast_for_ifexpr(c, n);
            /* Fallthrough */
        case or_test:
        case and_test:
            if (NCH(n) == 1) {
                n = CHILD(n, 0);
                goto loop;
            }
            seq = asdl_seq_new((NCH(n) + 1) / 2, c->c_arena);
            if (!seq)
                return NULL;
            for (i = 0; i < NCH(n); i += 2) {
                expr_ty e = ast_for_expr(c, CHILD(n, i));
                if (!e)
                    return NULL;
                asdl_seq_SET(seq, i / 2, e);
            }
            if (!strcmp(STR(CHILD(n, 1)), "and"))
                return BoolOp(And, seq, LINENO(n), n->n_col_offset,
                              c->c_arena);
            assert(!strcmp(STR(CHILD(n, 1)), "or"));
            return BoolOp(Or, seq, LINENO(n), n->n_col_offset, c->c_arena);
        case not_test:
            if (NCH(n) == 1) {
                n = CHILD(n, 0);
                goto loop;
            }
            else {
                expr_ty expression = ast_for_expr(c, CHILD(n, 1));
                if (!expression)
                    return NULL;

                return UnaryOp(Not, expression, LINENO(n), n->n_col_offset,
                               c->c_arena);
            }
        case comparison:
            if (NCH(n) == 1) {
                n = CHILD(n, 0);
                goto loop;
            }
            else {
                expr_ty expression;
                asdl_int_seq *ops;
                asdl_seq *cmps;
                ops = asdl_int_seq_new(NCH(n) / 2, c->c_arena);
                if (!ops)
                    return NULL;
                cmps = asdl_seq_new(NCH(n) / 2, c->c_arena);
                if (!cmps) {
                    return NULL;
                }
                for (i = 1; i < NCH(n); i += 2) {
                    cmpop_ty newoperator;

                    newoperator = ast_for_comp_op(c, CHILD(n, i));
                    if (!newoperator) {
                        return NULL;
                    }

                    expression = ast_for_expr(c, CHILD(n, i + 1));
                    if (!expression) {
                        return NULL;
                    }

                    asdl_seq_SET(ops, i / 2, newoperator);
                    asdl_seq_SET(cmps, i / 2, expression);
                }
                expression = ast_for_expr(c, CHILD(n, 0));
                if (!expression) {
                    return NULL;
                }

                return Compare(expression, ops, cmps, LINENO(n),
                               n->n_col_offset, c->c_arena);
            }
            break;

        case star_expr:
            return ast_for_starred(c, n);
        /* The next five cases all handle BinOps.  The main body of code
           is the same in each case, but the switch turned inside out to
           reuse the code for each type of operator.
         */
        case expr:
        case xor_expr:
        case and_expr:
        case shift_expr:
        case arith_expr:
        case term:
            if (NCH(n) == 1) {
                n = CHILD(n, 0);
                goto loop;
            }
            return ast_for_binop(c, n);
        case yield_expr: {
            node *an = NULL;
            node *en = NULL;
            int is_from = 0;
            expr_ty exp = NULL;
            if (NCH(n) > 1)
                an = CHILD(n, 1); /* yield_arg */
            if (an) {
                en = CHILD(an, NCH(an) - 1);
                if (NCH(an) == 2) {
                    is_from = 1;
                    exp = ast_for_expr(c, en);
                }
                else
                    exp = ast_for_testlist(c, en);
                if (!exp)
                    return NULL;
            }
            if (is_from)
                return YieldFrom(exp, LINENO(n), n->n_col_offset, c->c_arena);
            return Yield(exp, LINENO(n), n->n_col_offset, c->c_arena);
        }
        case factor:
            if (NCH(n) == 1) {
                n = CHILD(n, 0);
                goto loop;
            }
            return ast_for_factor(c, n);
        case power:
            return ast_for_power(c, n);
        default:
            PyErr_Format(PyExc_SystemError, "unhandled expr: %d", TYPE(n));
            return NULL;
    }
    /* should never get here unless if error is set */
    return NULL;
}

static expr_ty
ast_for_call(struct compiling *c, const node *n, expr_ty func)
{
    /*
      arglist: (argument ',')* (argument [',']| '*' test [',' '**' test]
               | '**' test)
      argument: [test '='] (test) [comp_for]        # Really [keyword '='] test
    */

    int i, nargs, nkeywords, ngens;
    asdl_seq *args;
    asdl_seq *keywords;
    expr_ty vararg = NULL, kwarg = NULL;

    REQ(n, arglist);

    nargs = 0;
    nkeywords = 0;
    ngens = 0;
    for (i = 0; i < NCH(n); i++) {
        node *ch = CHILD(n, i);
        if (TYPE(ch) == argument) {
            if (NCH(ch) == 1)
                nargs++;
            else if (TYPE(CHILD(ch, 1)) == comp_for)
                ngens++;
            else
                nkeywords++;
        }
    }
    if (ngens > 1 || (ngens && (nargs || nkeywords))) {
        ast_error(c, n, "Generator expression must be parenthesized "
                  "if not sole argument");
        return NULL;
    }

    if (nargs + nkeywords + ngens > 255) {
        ast_error(c, n, "more than 255 arguments");
        return NULL;
    }

    args = asdl_seq_new(nargs + ngens, c->c_arena);
    if (!args)
        return NULL;
    keywords = asdl_seq_new(nkeywords, c->c_arena);
    if (!keywords)
        return NULL;
    nargs = 0;
    nkeywords = 0;
    for (i = 0; i < NCH(n); i++) {
        node *ch = CHILD(n, i);
        if (TYPE(ch) == argument) {
            expr_ty e;
            if (NCH(ch) == 1) {
                if (nkeywords) {
                    ast_error(c, CHILD(ch, 0),
                              "non-keyword arg after keyword arg");
                    return NULL;
                }
                if (vararg) {
                    ast_error(c, CHILD(ch, 0),
                              "only named arguments may follow *expression");
                    return NULL;
                }
                e = ast_for_expr(c, CHILD(ch, 0));
                if (!e)
                    return NULL;
                asdl_seq_SET(args, nargs++, e);
            }
            else if (TYPE(CHILD(ch, 1)) == comp_for) {
                e = ast_for_genexp(c, ch);
                if (!e)
                    return NULL;
                asdl_seq_SET(args, nargs++, e);
            }
            else {
                keyword_ty kw;
                identifier key, tmp;
                int k;

                /* CHILD(ch, 0) is test, but must be an identifier? */
                e = ast_for_expr(c, CHILD(ch, 0));
                if (!e)
                    return NULL;
                /* f(lambda x: x[0] = 3) ends up getting parsed with
                 * LHS test = lambda x: x[0], and RHS test = 3.
                 * SF bug 132313 points out that complaining about a keyword
                 * then is very confusing.
                 */
                if (e->kind == Lambda_kind) {
                    ast_error(c, CHILD(ch, 0), "lambda cannot contain assignment");
                    return NULL;
                } else if (e->kind != Name_kind) {
                    ast_error(c, CHILD(ch, 0), "keyword can't be an expression");
                    return NULL;
                } else if (forbidden_name(c, e->v.Name.id, ch, 1)) {
                    return NULL;
                }
                key = e->v.Name.id;
                for (k = 0; k < nkeywords; k++) {
                    tmp = ((keyword_ty)asdl_seq_GET(keywords, k))->arg;
                    if (!PyUnicode_Compare(tmp, key)) {
                        ast_error(c, CHILD(ch, 0), "keyword argument repeated");
                        return NULL;
                    }
                }
                e = ast_for_expr(c, CHILD(ch, 2));
                if (!e)
                    return NULL;
                kw = keyword(key, e, c->c_arena);
                if (!kw)
                    return NULL;
                asdl_seq_SET(keywords, nkeywords++, kw);
            }
        }
        else if (TYPE(ch) == STAR) {
            vararg = ast_for_expr(c, CHILD(n, i+1));
            if (!vararg)
                return NULL;
            i++;
        }
        else if (TYPE(ch) == DOUBLESTAR) {
            kwarg = ast_for_expr(c, CHILD(n, i+1));
            if (!kwarg)
                return NULL;
            i++;
        }
    }

    return Call(func, args, keywords, vararg, kwarg, func->lineno, func->col_offset, c->c_arena);
}

static expr_ty
ast_for_testlist(struct compiling *c, const node* n)
{
    /* testlist_comp: test (comp_for | (',' test)* [',']) */
    /* testlist: test (',' test)* [','] */
    assert(NCH(n) > 0);
    if (TYPE(n) == testlist_comp) {
        if (NCH(n) > 1)
            assert(TYPE(CHILD(n, 1)) != comp_for);
    }
    else {
        assert(TYPE(n) == testlist ||
               TYPE(n) == testlist_star_expr);
    }
    if (NCH(n) == 1)
        return ast_for_expr(c, CHILD(n, 0));
    else {
        asdl_seq *tmp = seq_for_testlist(c, n);
        if (!tmp)
            return NULL;
        return Tuple(tmp, Load, LINENO(n), n->n_col_offset, c->c_arena);
    }
}

static stmt_ty
ast_for_expr_stmt(struct compiling *c, const node *n)
{
    REQ(n, expr_stmt);
    /* expr_stmt: testlist_star_expr (augassign (yield_expr|testlist)
                | ('=' (yield_expr|testlist))*)
       testlist_star_expr: (test|star_expr) (',' test|star_expr)* [',']
       augassign: '+=' | '-=' | '*=' | '/=' | '%=' | '&=' | '|=' | '^='
                | '<<=' | '>>=' | '**=' | '//='
       test: ... here starts the operator precendence dance
     */

    if (NCH(n) == 1) {
        expr_ty e = ast_for_testlist(c, CHILD(n, 0));
        if (!e)
            return NULL;

        return Expr(e, LINENO(n), n->n_col_offset, c->c_arena);
    }
    else if (TYPE(CHILD(n, 1)) == augassign) {
        expr_ty expr1, expr2;
        operator_ty newoperator;
        node *ch = CHILD(n, 0);

        expr1 = ast_for_testlist(c, ch);
        if (!expr1)
            return NULL;
        if(!set_context(c, expr1, Store, ch))
            return NULL;
        /* set_context checks that most expressions are not the left side.
          Augmented assignments can only have a name, a subscript, or an
          attribute on the left, though, so we have to explicitly check for
          those. */
        switch (expr1->kind) {
            case Name_kind:
            case Attribute_kind:
            case Subscript_kind:
                break;
            default:
                ast_error(c, ch, "illegal expression for augmented assignment");
                return NULL;
        }

        ch = CHILD(n, 2);
        if (TYPE(ch) == testlist)
            expr2 = ast_for_testlist(c, ch);
        else
            expr2 = ast_for_expr(c, ch);
        if (!expr2)
            return NULL;

        newoperator = ast_for_augassign(c, CHILD(n, 1));
        if (!newoperator)
            return NULL;

        return AugAssign(expr1, newoperator, expr2, LINENO(n), n->n_col_offset, c->c_arena);
    }
    else {
        int i;
        asdl_seq *targets;
        node *value;
        expr_ty expression;

        /* a normal assignment */
        REQ(CHILD(n, 1), EQUAL);
        targets = asdl_seq_new(NCH(n) / 2, c->c_arena);
        if (!targets)
            return NULL;
        for (i = 0; i < NCH(n) - 2; i += 2) {
            expr_ty e;
            node *ch = CHILD(n, i);
            if (TYPE(ch) == yield_expr) {
                ast_error(c, ch, "assignment to yield expression not possible");
                return NULL;
            }
            e = ast_for_testlist(c, ch);
            if (!e)
              return NULL;

            /* set context to assign */
            if (!set_context(c, e, Store, CHILD(n, i)))
              return NULL;

            asdl_seq_SET(targets, i / 2, e);
        }
        value = CHILD(n, NCH(n) - 1);
        if (TYPE(value) == testlist_star_expr)
            expression = ast_for_testlist(c, value);
        else
            expression = ast_for_expr(c, value);
        if (!expression)
            return NULL;
        return Assign(targets, expression, LINENO(n), n->n_col_offset, c->c_arena);
    }
}


static asdl_seq *
ast_for_exprlist(struct compiling *c, const node *n, expr_context_ty context)
{
    asdl_seq *seq;
    int i;
    expr_ty e;

    REQ(n, exprlist);

    seq = asdl_seq_new((NCH(n) + 1) / 2, c->c_arena);
    if (!seq)
        return NULL;
    for (i = 0; i < NCH(n); i += 2) {
        e = ast_for_expr(c, CHILD(n, i));
        if (!e)
            return NULL;
        asdl_seq_SET(seq, i / 2, e);
        if (context && !set_context(c, e, context, CHILD(n, i)))
            return NULL;
    }
    return seq;
}

static stmt_ty
ast_for_del_stmt(struct compiling *c, const node *n)
{
    asdl_seq *expr_list;

    /* del_stmt: 'del' exprlist */
    REQ(n, del_stmt);

    expr_list = ast_for_exprlist(c, CHILD(n, 1), Del);
    if (!expr_list)
        return NULL;
    return Delete(expr_list, LINENO(n), n->n_col_offset, c->c_arena);
}

static stmt_ty
ast_for_flow_stmt(struct compiling *c, const node *n)
{
    /*
      flow_stmt: break_stmt | continue_stmt | return_stmt | raise_stmt
                 | yield_stmt
      break_stmt: 'break'
      continue_stmt: 'continue'
      return_stmt: 'return' [testlist]
      yield_stmt: yield_expr
      yield_expr: 'yield' testlist | 'yield' 'from' test
      raise_stmt: 'raise' [test [',' test [',' test]]]
    */
    node *ch;

    REQ(n, flow_stmt);
    ch = CHILD(n, 0);
    switch (TYPE(ch)) {
        case break_stmt:
            return Break(LINENO(n), n->n_col_offset, c->c_arena);
        case continue_stmt:
            return Continue(LINENO(n), n->n_col_offset, c->c_arena);
        case yield_stmt: { /* will reduce to yield_expr */
            expr_ty exp = ast_for_expr(c, CHILD(ch, 0));
            if (!exp)
                return NULL;
            return Expr(exp, LINENO(n), n->n_col_offset, c->c_arena);
        }
        case return_stmt:
            if (NCH(ch) == 1)
                return Return(NULL, LINENO(n), n->n_col_offset, c->c_arena);
            else {
                expr_ty expression = ast_for_testlist(c, CHILD(ch, 1));
                if (!expression)
                    return NULL;
                return Return(expression, LINENO(n), n->n_col_offset, c->c_arena);
            }
        case raise_stmt:
            if (NCH(ch) == 1)
                return Raise(NULL, NULL, LINENO(n), n->n_col_offset, c->c_arena);
            else if (NCH(ch) >= 2) {
                expr_ty cause = NULL;
                expr_ty expression = ast_for_expr(c, CHILD(ch, 1));
                if (!expression)
                    return NULL;
                if (NCH(ch) == 4) {
                    cause = ast_for_expr(c, CHILD(ch, 3));
                    if (!cause)
                        return NULL;
                }
                return Raise(expression, cause, LINENO(n), n->n_col_offset, c->c_arena);
            }
        default:
            PyErr_Format(PyExc_SystemError,
                         "unexpected flow_stmt: %d", TYPE(ch));
            return NULL;
    }

    PyErr_SetString(PyExc_SystemError, "unhandled flow statement");
    return NULL;
}

static alias_ty
alias_for_import_name(struct compiling *c, const node *n, int store)
{
    /*
      import_as_name: NAME ['as' NAME]
      dotted_as_name: dotted_name ['as' NAME]
      dotted_name: NAME ('.' NAME)*
    */
    identifier str, name;

 loop:
    switch (TYPE(n)) {
        case import_as_name: {
            node *name_node = CHILD(n, 0);
            str = NULL;
            name = NEW_IDENTIFIER(name_node);
            if (!name)
                return NULL;
            if (NCH(n) == 3) {
                node *str_node = CHILD(n, 2);
                str = NEW_IDENTIFIER(str_node);
                if (!str)
                    return NULL;
                if (store && forbidden_name(c, str, str_node, 0))
                    return NULL;
            }
            else {
                if (forbidden_name(c, name, name_node, 0))
                    return NULL;
            }
            return alias(name, str, c->c_arena);
        }
        case dotted_as_name:
            if (NCH(n) == 1) {
                n = CHILD(n, 0);
                goto loop;
            }
            else {
                node *asname_node = CHILD(n, 2);
                alias_ty a = alias_for_import_name(c, CHILD(n, 0), 0);
                if (!a)
                    return NULL;
                assert(!a->asname);
                a->asname = NEW_IDENTIFIER(asname_node);
                if (!a->asname)
                    return NULL;
                if (forbidden_name(c, a->asname, asname_node, 0))
                    return NULL;
                return a;
            }
            break;
        case dotted_name:
            if (NCH(n) == 1) {
                node *name_node = CHILD(n, 0);
                name = NEW_IDENTIFIER(name_node);
                if (!name)
                    return NULL;
                if (store && forbidden_name(c, name, name_node, 0))
                    return NULL;
                return alias(name, NULL, c->c_arena);
            }
            else {
                /* Create a string of the form "a.b.c" */
                int i;
                size_t len;
                char *s;
                PyObject *uni;

                len = 0;
                for (i = 0; i < NCH(n); i += 2)
                    /* length of string plus one for the dot */
                    len += strlen(STR(CHILD(n, i))) + 1;
                len--; /* the last name doesn't have a dot */
                str = PyBytes_FromStringAndSize(NULL, len);
                if (!str)
                    return NULL;
                s = PyBytes_AS_STRING(str);
                if (!s)
                    return NULL;
                for (i = 0; i < NCH(n); i += 2) {
                    char *sch = STR(CHILD(n, i));
                    strcpy(s, STR(CHILD(n, i)));
                    s += strlen(sch);
                    *s++ = '.';
                }
                --s;
                *s = '\0';
                uni = PyUnicode_DecodeUTF8(PyBytes_AS_STRING(str),
                                           PyBytes_GET_SIZE(str),
                                           NULL);
                Py_DECREF(str);
                if (!uni)
                    return NULL;
                str = uni;
                PyUnicode_InternInPlace(&str);
                PyArena_AddPyObject(c->c_arena, str);
                return alias(str, NULL, c->c_arena);
            }
            break;
        case STAR:
            str = PyUnicode_InternFromString("*");
            PyArena_AddPyObject(c->c_arena, str);
            return alias(str, NULL, c->c_arena);
        default:
            PyErr_Format(PyExc_SystemError,
                         "unexpected import name: %d", TYPE(n));
            return NULL;
    }

    PyErr_SetString(PyExc_SystemError, "unhandled import name condition");
    return NULL;
}

static stmt_ty
ast_for_import_stmt(struct compiling *c, const node *n)
{
    /*
      import_stmt: import_name | import_from
      import_name: 'import' dotted_as_names
      import_from: 'from' (('.' | '...')* dotted_name | ('.' | '...')+)
                   'import' ('*' | '(' import_as_names ')' | import_as_names)
    */
    int lineno;
    int col_offset;
    int i;
    asdl_seq *aliases;

    REQ(n, import_stmt);
    lineno = LINENO(n);
    col_offset = n->n_col_offset;
    n = CHILD(n, 0);
    if (TYPE(n) == import_name) {
        n = CHILD(n, 1);
        REQ(n, dotted_as_names);
        aliases = asdl_seq_new((NCH(n) + 1) / 2, c->c_arena);
        if (!aliases)
                return NULL;
        for (i = 0; i < NCH(n); i += 2) {
            alias_ty import_alias = alias_for_import_name(c, CHILD(n, i), 1);
            if (!import_alias)
                return NULL;
            asdl_seq_SET(aliases, i / 2, import_alias);
        }
        return Import(aliases, lineno, col_offset, c->c_arena);
    }
    else if (TYPE(n) == import_from) {
        int n_children;
        int idx, ndots = 0;
        alias_ty mod = NULL;
        identifier modname = NULL;

       /* Count the number of dots (for relative imports) and check for the
          optional module name */
        for (idx = 1; idx < NCH(n); idx++) {
            if (TYPE(CHILD(n, idx)) == dotted_name) {
                mod = alias_for_import_name(c, CHILD(n, idx), 0);
                if (!mod)
                    return NULL;
                idx++;
                break;
            } else if (TYPE(CHILD(n, idx)) == ELLIPSIS) {
                /* three consecutive dots are tokenized as one ELLIPSIS */
                ndots += 3;
                continue;
            } else if (TYPE(CHILD(n, idx)) != DOT) {
                break;
            }
            ndots++;
        }
        idx++; /* skip over the 'import' keyword */
        switch (TYPE(CHILD(n, idx))) {
        case STAR:
            /* from ... import * */
            n = CHILD(n, idx);
            n_children = 1;
            break;
        case LPAR:
            /* from ... import (x, y, z) */
            n = CHILD(n, idx + 1);
            n_children = NCH(n);
            break;
        case import_as_names:
            /* from ... import x, y, z */
            n = CHILD(n, idx);
            n_children = NCH(n);
            if (n_children % 2 == 0) {
                ast_error(c, n, "trailing comma not allowed without"
                             " surrounding parentheses");
                return NULL;
            }
            break;
        default:
            ast_error(c, n, "Unexpected node-type in from-import");
            return NULL;
        }

        aliases = asdl_seq_new((n_children + 1) / 2, c->c_arena);
        if (!aliases)
            return NULL;

        /* handle "from ... import *" special b/c there's no children */
        if (TYPE(n) == STAR) {
            alias_ty import_alias = alias_for_import_name(c, n, 1);
            if (!import_alias)
                return NULL;
                asdl_seq_SET(aliases, 0, import_alias);
        }
        else {
            for (i = 0; i < NCH(n); i += 2) {
                alias_ty import_alias = alias_for_import_name(c, CHILD(n, i), 1);
                if (!import_alias)
                    return NULL;
                    asdl_seq_SET(aliases, i / 2, import_alias);
            }
        }
        if (mod != NULL)
            modname = mod->name;
        return ImportFrom(modname, aliases, ndots, lineno, col_offset,
                          c->c_arena);
    }
    PyErr_Format(PyExc_SystemError,
                 "unknown import statement: starts with command '%s'",
                 STR(CHILD(n, 0)));
    return NULL;
}

static stmt_ty
ast_for_global_stmt(struct compiling *c, const node *n)
{
    /* global_stmt: 'global' NAME (',' NAME)* */
    identifier name;
    asdl_seq *s;
    int i;

    REQ(n, global_stmt);
    s = asdl_seq_new(NCH(n) / 2, c->c_arena);
    if (!s)
        return NULL;
    for (i = 1; i < NCH(n); i += 2) {
        name = NEW_IDENTIFIER(CHILD(n, i));
        if (!name)
            return NULL;
        asdl_seq_SET(s, i / 2, name);
    }
    return Global(s, LINENO(n), n->n_col_offset, c->c_arena);
}

static stmt_ty
ast_for_nonlocal_stmt(struct compiling *c, const node *n)
{
    /* nonlocal_stmt: 'nonlocal' NAME (',' NAME)* */
    identifier name;
    asdl_seq *s;
    int i;

    REQ(n, nonlocal_stmt);
    s = asdl_seq_new(NCH(n) / 2, c->c_arena);
    if (!s)
        return NULL;
    for (i = 1; i < NCH(n); i += 2) {
        name = NEW_IDENTIFIER(CHILD(n, i));
        if (!name)
            return NULL;
        asdl_seq_SET(s, i / 2, name);
    }
    return Nonlocal(s, LINENO(n), n->n_col_offset, c->c_arena);
}

static stmt_ty
ast_for_assert_stmt(struct compiling *c, const node *n)
{
    /* assert_stmt: 'assert' test [',' test] */
    REQ(n, assert_stmt);
    if (NCH(n) == 2) {
        expr_ty expression = ast_for_expr(c, CHILD(n, 1));
        if (!expression)
            return NULL;
        return Assert(expression, NULL, LINENO(n), n->n_col_offset, c->c_arena);
    }
    else if (NCH(n) == 4) {
        expr_ty expr1, expr2;

        expr1 = ast_for_expr(c, CHILD(n, 1));
        if (!expr1)
            return NULL;
        expr2 = ast_for_expr(c, CHILD(n, 3));
        if (!expr2)
            return NULL;

        return Assert(expr1, expr2, LINENO(n), n->n_col_offset, c->c_arena);
    }
    PyErr_Format(PyExc_SystemError,
                 "improper number of parts to 'assert' statement: %d",
                 NCH(n));
    return NULL;
}

static asdl_seq *
ast_for_suite(struct compiling *c, const node *n)
{
    /* suite: simple_stmt | NEWLINE INDENT stmt+ DEDENT */
    asdl_seq *seq;
    stmt_ty s;
    int i, total, num, end, pos = 0;
    node *ch;

    REQ(n, suite);

    total = num_stmts(n);
    seq = asdl_seq_new(total, c->c_arena);
    if (!seq)
        return NULL;
    if (TYPE(CHILD(n, 0)) == simple_stmt) {
        n = CHILD(n, 0);
        /* simple_stmt always ends with a NEWLINE,
           and may have a trailing SEMI
        */
        end = NCH(n) - 1;
        if (TYPE(CHILD(n, end - 1)) == SEMI)
            end--;
        /* loop by 2 to skip semi-colons */
        for (i = 0; i < end; i += 2) {
            ch = CHILD(n, i);
            s = ast_for_stmt(c, ch);
            if (!s)
                return NULL;
            asdl_seq_SET(seq, pos++, s);
        }
    }
    else {
        for (i = 2; i < (NCH(n) - 1); i++) {
            ch = CHILD(n, i);
            REQ(ch, stmt);
            num = num_stmts(ch);
            if (num == 1) {
                /* small_stmt or compound_stmt with only one child */
                s = ast_for_stmt(c, ch);
                if (!s)
                    return NULL;
                asdl_seq_SET(seq, pos++, s);
            }
            else {
                int j;
                ch = CHILD(ch, 0);
                REQ(ch, simple_stmt);
                for (j = 0; j < NCH(ch); j += 2) {
                    /* statement terminates with a semi-colon ';' */
                    if (NCH(CHILD(ch, j)) == 0) {
                        assert((j + 1) == NCH(ch));
                        break;
                    }
                    s = ast_for_stmt(c, CHILD(ch, j));
                    if (!s)
                        return NULL;
                    asdl_seq_SET(seq, pos++, s);
                }
            }
        }
    }
    assert(pos == seq->size);
    return seq;
}

static stmt_ty
ast_for_if_stmt(struct compiling *c, const node *n)
{
    /* if_stmt: 'if' test ':' suite ('elif' test ':' suite)*
       ['else' ':' suite]
    */
    char *s;

    REQ(n, if_stmt);

    if (NCH(n) == 4) {
        expr_ty expression;
        asdl_seq *suite_seq;

        expression = ast_for_expr(c, CHILD(n, 1));
        if (!expression)
            return NULL;
        suite_seq = ast_for_suite(c, CHILD(n, 3));
        if (!suite_seq)
            return NULL;

        return If(expression, suite_seq, NULL, LINENO(n), n->n_col_offset,
                  c->c_arena);
    }

    s = STR(CHILD(n, 4));
    /* s[2], the third character in the string, will be
       's' for el_s_e, or
       'i' for el_i_f
    */
    if (s[2] == 's') {
        expr_ty expression;
        asdl_seq *seq1, *seq2;

        expression = ast_for_expr(c, CHILD(n, 1));
        if (!expression)
            return NULL;
        seq1 = ast_for_suite(c, CHILD(n, 3));
        if (!seq1)
            return NULL;
        seq2 = ast_for_suite(c, CHILD(n, 6));
        if (!seq2)
            return NULL;

        return If(expression, seq1, seq2, LINENO(n), n->n_col_offset,
                  c->c_arena);
    }
    else if (s[2] == 'i') {
        int i, n_elif, has_else = 0;
        expr_ty expression;
        asdl_seq *suite_seq;
        asdl_seq *orelse = NULL;
        n_elif = NCH(n) - 4;
        /* must reference the child n_elif+1 since 'else' token is third,
           not fourth, child from the end. */
        if (TYPE(CHILD(n, (n_elif + 1))) == NAME
            && STR(CHILD(n, (n_elif + 1)))[2] == 's') {
            has_else = 1;
            n_elif -= 3;
        }
        n_elif /= 4;

        if (has_else) {
            asdl_seq *suite_seq2;

            orelse = asdl_seq_new(1, c->c_arena);
            if (!orelse)
                return NULL;
            expression = ast_for_expr(c, CHILD(n, NCH(n) - 6));
            if (!expression)
                return NULL;
            suite_seq = ast_for_suite(c, CHILD(n, NCH(n) - 4));
            if (!suite_seq)
                return NULL;
            suite_seq2 = ast_for_suite(c, CHILD(n, NCH(n) - 1));
            if (!suite_seq2)
                return NULL;

            asdl_seq_SET(orelse, 0,
                         If(expression, suite_seq, suite_seq2,
                            LINENO(CHILD(n, NCH(n) - 6)),
                            CHILD(n, NCH(n) - 6)->n_col_offset,
                            c->c_arena));
            /* the just-created orelse handled the last elif */
            n_elif--;
        }

        for (i = 0; i < n_elif; i++) {
            int off = 5 + (n_elif - i - 1) * 4;
            asdl_seq *newobj = asdl_seq_new(1, c->c_arena);
            if (!newobj)
                return NULL;
            expression = ast_for_expr(c, CHILD(n, off));
            if (!expression)
                return NULL;
            suite_seq = ast_for_suite(c, CHILD(n, off + 2));
            if (!suite_seq)
                return NULL;

            asdl_seq_SET(newobj, 0,
                         If(expression, suite_seq, orelse,
                            LINENO(CHILD(n, off)),
                            CHILD(n, off)->n_col_offset, c->c_arena));
            orelse = newobj;
        }
        expression = ast_for_expr(c, CHILD(n, 1));
        if (!expression)
            return NULL;
        suite_seq = ast_for_suite(c, CHILD(n, 3));
        if (!suite_seq)
            return NULL;
        return If(expression, suite_seq, orelse,
                  LINENO(n), n->n_col_offset, c->c_arena);
    }

    PyErr_Format(PyExc_SystemError,
                 "unexpected token in 'if' statement: %s", s);
    return NULL;
}

static stmt_ty
ast_for_while_stmt(struct compiling *c, const node *n)
{
    /* while_stmt: 'while' test ':' suite ['else' ':' suite] */
    REQ(n, while_stmt);

    if (NCH(n) == 4) {
        expr_ty expression;
        asdl_seq *suite_seq;

        expression = ast_for_expr(c, CHILD(n, 1));
        if (!expression)
            return NULL;
        suite_seq = ast_for_suite(c, CHILD(n, 3));
        if (!suite_seq)
            return NULL;
        return While(expression, suite_seq, NULL, LINENO(n), n->n_col_offset, c->c_arena);
    }
    else if (NCH(n) == 7) {
        expr_ty expression;
        asdl_seq *seq1, *seq2;

        expression = ast_for_expr(c, CHILD(n, 1));
        if (!expression)
            return NULL;
        seq1 = ast_for_suite(c, CHILD(n, 3));
        if (!seq1)
            return NULL;
        seq2 = ast_for_suite(c, CHILD(n, 6));
        if (!seq2)
            return NULL;

        return While(expression, seq1, seq2, LINENO(n), n->n_col_offset, c->c_arena);
    }

    PyErr_Format(PyExc_SystemError,
                 "wrong number of tokens for 'while' statement: %d",
                 NCH(n));
    return NULL;
}

static stmt_ty
ast_for_for_stmt(struct compiling *c, const node *n)
{
    asdl_seq *_target, *seq = NULL, *suite_seq;
    expr_ty expression;
    expr_ty target, first;
    const node *node_target;
    /* for_stmt: 'for' exprlist 'in' testlist ':' suite ['else' ':' suite] */
    REQ(n, for_stmt);

    if (NCH(n) == 9) {
        seq = ast_for_suite(c, CHILD(n, 8));
        if (!seq)
            return NULL;
    }

    node_target = CHILD(n, 1);
    _target = ast_for_exprlist(c, node_target, Store);
    if (!_target)
        return NULL;
    /* Check the # of children rather than the length of _target, since
       for x, in ... has 1 element in _target, but still requires a Tuple. */
    first = (expr_ty)asdl_seq_GET(_target, 0);
    if (NCH(node_target) == 1)
        target = first;
    else
        target = Tuple(_target, Store, first->lineno, first->col_offset, c->c_arena);

    expression = ast_for_testlist(c, CHILD(n, 3));
    if (!expression)
        return NULL;
    suite_seq = ast_for_suite(c, CHILD(n, 5));
    if (!suite_seq)
        return NULL;

    return For(target, expression, suite_seq, seq, LINENO(n), n->n_col_offset,
               c->c_arena);
}

static excepthandler_ty
ast_for_except_clause(struct compiling *c, const node *exc, node *body)
{
    /* except_clause: 'except' [test ['as' test]] */
    REQ(exc, except_clause);
    REQ(body, suite);

    if (NCH(exc) == 1) {
        asdl_seq *suite_seq = ast_for_suite(c, body);
        if (!suite_seq)
            return NULL;

        return ExceptHandler(NULL, NULL, suite_seq, LINENO(exc),
                             exc->n_col_offset, c->c_arena);
    }
    else if (NCH(exc) == 2) {
        expr_ty expression;
        asdl_seq *suite_seq;

        expression = ast_for_expr(c, CHILD(exc, 1));
        if (!expression)
            return NULL;
        suite_seq = ast_for_suite(c, body);
        if (!suite_seq)
            return NULL;

        return ExceptHandler(expression, NULL, suite_seq, LINENO(exc),
                             exc->n_col_offset, c->c_arena);
    }
    else if (NCH(exc) == 4) {
        asdl_seq *suite_seq;
        expr_ty expression;
        identifier e = NEW_IDENTIFIER(CHILD(exc, 3));
        if (!e)
            return NULL;
        if (forbidden_name(c, e, CHILD(exc, 3), 0))
            return NULL;
        expression = ast_for_expr(c, CHILD(exc, 1));
        if (!expression)
            return NULL;
        suite_seq = ast_for_suite(c, body);
        if (!suite_seq)
            return NULL;

        return ExceptHandler(expression, e, suite_seq, LINENO(exc),
                             exc->n_col_offset, c->c_arena);
    }

    PyErr_Format(PyExc_SystemError,
                 "wrong number of children for 'except' clause: %d",
                 NCH(exc));
    return NULL;
}

static stmt_ty
ast_for_try_stmt(struct compiling *c, const node *n)
{
    const int nch = NCH(n);
    int n_except = (nch - 3)/3;
    asdl_seq *body, *handlers = NULL, *orelse = NULL, *finally = NULL;

    REQ(n, try_stmt);

    body = ast_for_suite(c, CHILD(n, 2));
    if (body == NULL)
        return NULL;

    if (TYPE(CHILD(n, nch - 3)) == NAME) {
        if (strcmp(STR(CHILD(n, nch - 3)), "finally") == 0) {
            if (nch >= 9 && TYPE(CHILD(n, nch - 6)) == NAME) {
                /* we can assume it's an "else",
                   because nch >= 9 for try-else-finally and
                   it would otherwise have a type of except_clause */
                orelse = ast_for_suite(c, CHILD(n, nch - 4));
                if (orelse == NULL)
                    return NULL;
                n_except--;
            }

            finally = ast_for_suite(c, CHILD(n, nch - 1));
            if (finally == NULL)
                return NULL;
            n_except--;
        }
        else {
            /* we can assume it's an "else",
               otherwise it would have a type of except_clause */
            orelse = ast_for_suite(c, CHILD(n, nch - 1));
            if (orelse == NULL)
                return NULL;
            n_except--;
        }
    }
    else if (TYPE(CHILD(n, nch - 3)) != except_clause) {
        ast_error(c, n, "malformed 'try' statement");
        return NULL;
    }

    if (n_except > 0) {
        int i;
        /* process except statements to create a try ... except */
        handlers = asdl_seq_new(n_except, c->c_arena);
        if (handlers == NULL)
            return NULL;

        for (i = 0; i < n_except; i++) {
            excepthandler_ty e = ast_for_except_clause(c, CHILD(n, 3 + i * 3),
                                                       CHILD(n, 5 + i * 3));
            if (!e)
                return NULL;
            asdl_seq_SET(handlers, i, e);
        }
    }

    assert(finally != NULL || asdl_seq_LEN(handlers));
    return Try(body, handlers, orelse, finally, LINENO(n), n->n_col_offset, c->c_arena);
}

/* with_item: test ['as' expr] */
static withitem_ty
ast_for_with_item(struct compiling *c, const node *n)
{
    expr_ty context_expr, optional_vars = NULL;

    REQ(n, with_item);
    context_expr = ast_for_expr(c, CHILD(n, 0));
    if (!context_expr)
        return NULL;
    if (NCH(n) == 3) {
        optional_vars = ast_for_expr(c, CHILD(n, 2));

        if (!optional_vars) {
            return NULL;
        }
        if (!set_context(c, optional_vars, Store, n)) {
            return NULL;
        }
    }

    return withitem(context_expr, optional_vars, c->c_arena);
}

/* with_stmt: 'with' with_item (',' with_item)* ':' suite */
static stmt_ty
ast_for_with_stmt(struct compiling *c, const node *n)
{
    int i, n_items;
    asdl_seq *items, *body;

    REQ(n, with_stmt);

    n_items = (NCH(n) - 2) / 2;
    items = asdl_seq_new(n_items, c->c_arena);
    if (!items)
        return NULL;
    for (i = 1; i < NCH(n) - 2; i += 2) {
        withitem_ty item = ast_for_with_item(c, CHILD(n, i));
        if (!item)
            return NULL;
        asdl_seq_SET(items, (i - 1) / 2, item);
    }

    body = ast_for_suite(c, CHILD(n, NCH(n) - 1));
    if (!body)
        return NULL;

    return With(items, body, LINENO(n), n->n_col_offset, c->c_arena);
}

static stmt_ty
ast_for_classdef(struct compiling *c, const node *n, asdl_seq *decorator_seq)
{
    /* classdef: 'class' NAME ['(' arglist ')'] ':' suite */
    PyObject *classname;
    asdl_seq *s;
    expr_ty call;

    REQ(n, classdef);

    if (NCH(n) == 4) { /* class NAME ':' suite */
        s = ast_for_suite(c, CHILD(n, 3));
        if (!s)
            return NULL;
        classname = NEW_IDENTIFIER(CHILD(n, 1));
        if (!classname)
            return NULL;
        if (forbidden_name(c, classname, CHILD(n, 3), 0))
            return NULL;
        return ClassDef(classname, NULL, NULL, NULL, NULL, s, decorator_seq,
                        LINENO(n), n->n_col_offset, c->c_arena);
    }

    if (TYPE(CHILD(n, 3)) == RPAR) { /* class NAME '(' ')' ':' suite */
        s = ast_for_suite(c, CHILD(n,5));
        if (!s)
            return NULL;
        classname = NEW_IDENTIFIER(CHILD(n, 1));
        if (!classname)
            return NULL;
        if (forbidden_name(c, classname, CHILD(n, 3), 0))
            return NULL;
        return ClassDef(classname, NULL, NULL, NULL, NULL, s, decorator_seq,
                        LINENO(n), n->n_col_offset, c->c_arena);
    }

    /* class NAME '(' arglist ')' ':' suite */
    /* build up a fake Call node so we can extract its pieces */
    {
        PyObject *dummy_name;
        expr_ty dummy;
        dummy_name = NEW_IDENTIFIER(CHILD(n, 1));
        if (!dummy_name)
            return NULL;
        dummy = Name(dummy_name, Load, LINENO(n), n->n_col_offset, c->c_arena);
        call = ast_for_call(c, CHILD(n, 3), dummy);
        if (!call)
            return NULL;
    }
    s = ast_for_suite(c, CHILD(n, 6));
    if (!s)
        return NULL;
    classname = NEW_IDENTIFIER(CHILD(n, 1));
    if (!classname)
        return NULL;
    if (forbidden_name(c, classname, CHILD(n, 1), 0))
        return NULL;

    return ClassDef(classname, call->v.Call.args, call->v.Call.keywords,
                    call->v.Call.starargs, call->v.Call.kwargs, s,
                    decorator_seq, LINENO(n), n->n_col_offset, c->c_arena);
}

static stmt_ty
ast_for_stmt(struct compiling *c, const node *n)
{
    if (TYPE(n) == stmt) {
        assert(NCH(n) == 1);
        n = CHILD(n, 0);
    }
    if (TYPE(n) == simple_stmt) {
        assert(num_stmts(n) == 1);
        n = CHILD(n, 0);
    }
    if (TYPE(n) == small_stmt) {
        n = CHILD(n, 0);
        /* small_stmt: expr_stmt | del_stmt | pass_stmt | flow_stmt
                  | import_stmt | global_stmt | nonlocal_stmt | assert_stmt
        */
        switch (TYPE(n)) {
            case expr_stmt:
                return ast_for_expr_stmt(c, n);
            case del_stmt:
                return ast_for_del_stmt(c, n);
            case pass_stmt:
                return Pass(LINENO(n), n->n_col_offset, c->c_arena);
            case flow_stmt:
                return ast_for_flow_stmt(c, n);
            case import_stmt:
                return ast_for_import_stmt(c, n);
            case global_stmt:
                return ast_for_global_stmt(c, n);
            case nonlocal_stmt:
                return ast_for_nonlocal_stmt(c, n);
            case assert_stmt:
                return ast_for_assert_stmt(c, n);
            default:
                PyErr_Format(PyExc_SystemError,
                             "unhandled small_stmt: TYPE=%d NCH=%d\n",
                             TYPE(n), NCH(n));
                return NULL;
        }
    }
    else {
        /* compound_stmt: if_stmt | while_stmt | for_stmt | try_stmt
                        | funcdef | classdef | decorated
        */
        node *ch = CHILD(n, 0);
        REQ(n, compound_stmt);
        switch (TYPE(ch)) {
            case if_stmt:
                return ast_for_if_stmt(c, ch);
            case while_stmt:
                return ast_for_while_stmt(c, ch);
            case for_stmt:
                return ast_for_for_stmt(c, ch);
            case try_stmt:
                return ast_for_try_stmt(c, ch);
            case with_stmt:
                return ast_for_with_stmt(c, ch);
            case funcdef:
                return ast_for_funcdef(c, ch, NULL);
            case classdef:
                return ast_for_classdef(c, ch, NULL);
            case decorated:
                return ast_for_decorated(c, ch);
            default:
                PyErr_Format(PyExc_SystemError,
                             "unhandled small_stmt: TYPE=%d NCH=%d\n",
                             TYPE(n), NCH(n));
                return NULL;
        }
    }
}

static PyObject *
parsenumber(struct compiling *c, const char *s)
{
    const char *end;
    long x;
    double dx;
    Py_complex compl;
    int imflag;

    assert(s != NULL);
    errno = 0;
    end = s + strlen(s) - 1;
    imflag = *end == 'j' || *end == 'J';
    if (s[0] == '0') {
        x = (long) PyOS_strtoul((char *)s, (char **)&end, 0);
        if (x < 0 && errno == 0) {
            return PyLong_FromString((char *)s,
                                     (char **)0,
                                     0);
        }
    }
    else
        x = PyOS_strtol((char *)s, (char **)&end, 0);
    if (*end == '\0') {
        if (errno != 0)
            return PyLong_FromString((char *)s, (char **)0, 0);
        return PyLong_FromLong(x);
    }
    /* XXX Huge floats may silently fail */
    if (imflag) {
        compl.real = 0.;
        compl.imag = PyOS_string_to_double(s, (char **)&end, NULL);
        if (compl.imag == -1.0 && PyErr_Occurred())
            return NULL;
        return PyComplex_FromCComplex(compl);
    }
    else
    {
        dx = PyOS_string_to_double(s, NULL, NULL);
        if (dx == -1.0 && PyErr_Occurred())
            return NULL;
        return PyFloat_FromDouble(dx);
    }
}

static PyObject *
decode_utf8(struct compiling *c, const char **sPtr, const char *end)
{
    char *s, *t;
    t = s = (char *)*sPtr;
    /* while (s < end && *s != '\\') s++; */ /* inefficient for u".." */
    while (s < end && (*s & 0x80)) s++;
    *sPtr = s;
    return PyUnicode_DecodeUTF8(t, s - t, NULL);
}

static PyObject *
decode_unicode(struct compiling *c, const char *s, size_t len, int rawmode, const char *encoding)
{
    PyObject *v, *u;
    char *buf;
    char *p;
    const char *end;

    if (encoding == NULL) {
        u = NULL;
    } else {
        /* check for integer overflow */
        if (len > PY_SIZE_MAX / 6)
            return NULL;
        /* "ä" (2 bytes) may become "\U000000E4" (10 bytes), or 1:5
           "\ä" (3 bytes) may become "\u005c\U000000E4" (16 bytes), or ~1:6 */
        u = PyBytes_FromStringAndSize((char *)NULL, len * 6);
        if (u == NULL)
            return NULL;
        p = buf = PyBytes_AsString(u);
        end = s + len;
        while (s < end) {
            if (*s == '\\') {
                *p++ = *s++;
                if (*s & 0x80) {
                    strcpy(p, "u005c");
                    p += 5;
                }
            }
            if (*s & 0x80) { /* XXX inefficient */
                PyObject *w;
                int kind;
                void *data;
                Py_ssize_t len, i;
                w = decode_utf8(c, &s, end);
                if (w == NULL) {
                    Py_DECREF(u);
                    return NULL;
                }
                kind = PyUnicode_KIND(w);
                data = PyUnicode_DATA(w);
                len = PyUnicode_GET_LENGTH(w);
                for (i = 0; i < len; i++) {
                    Py_UCS4 chr = PyUnicode_READ(kind, data, i);
                    sprintf(p, "\\U%08x", chr);
                    p += 10;
                }
                /* Should be impossible to overflow */
                assert(p - buf <= Py_SIZE(u));
                Py_DECREF(w);
            } else {
                *p++ = *s++;
            }
        }
        len = p - buf;
        s = buf;
    }
    if (rawmode)
        v = PyUnicode_DecodeRawUnicodeEscape(s, len, NULL);
    else
        v = PyUnicode_DecodeUnicodeEscape(s, len, NULL);
    Py_XDECREF(u);
    return v;
}

/* s is a Python string literal, including the bracketing quote characters,
 * and r &/or b prefixes (if any), and embedded escape sequences (if any).
 * parsestr parses it, and returns the decoded Python string object.
 */
static PyObject *
parsestr(struct compiling *c, const node *n, int *bytesmode)
{
    size_t len;
    const char *s = STR(n);
    int quote = Py_CHARMASK(*s);
    int rawmode = 0;
    int need_encoding;
<<<<<<< HEAD
    if (isalpha(quote)) {
        while (!*bytesmode || !rawmode) {
            if (quote == 'b' || quote == 'B') {
                quote = *++s;
                *bytesmode = 1;
            }
            else if (quote == 'u' || quote == 'U') {
                quote = *++s;
            }
            else if (quote == 'r' || quote == 'R') {
                quote = *++s;
                rawmode = 1;
            }
            else {
                break;
            }
=======
    if (Py_ISALPHA(quote)) {
        if (quote == 'b' || quote == 'B') {
            quote = *++s;
            *bytesmode = 1;
        }
        if (quote == 'r' || quote == 'R') {
            quote = *++s;
            rawmode = 1;
>>>>>>> 4de74570
        }
    }
    if (quote != '\'' && quote != '\"') {
        PyErr_BadInternalCall();
        return NULL;
    }
    s++;
    len = strlen(s);
    if (len > INT_MAX) {
        PyErr_SetString(PyExc_OverflowError,
                        "string to parse is too long");
        return NULL;
    }
    if (s[--len] != quote) {
        PyErr_BadInternalCall();
        return NULL;
    }
    if (len >= 4 && s[0] == quote && s[1] == quote) {
        s += 2;
        len -= 2;
        if (s[--len] != quote || s[--len] != quote) {
            PyErr_BadInternalCall();
            return NULL;
        }
    }
    if (!*bytesmode && !rawmode) {
        return decode_unicode(c, s, len, rawmode, c->c_encoding);
    }
    if (*bytesmode) {
        /* Disallow non-ascii characters (but not escapes) */
        const char *ch;
        for (ch = s; *ch; ch++) {
            if (Py_CHARMASK(*ch) >= 0x80) {
                ast_error(c, n, "bytes can only contain ASCII "
                          "literal characters.");
                return NULL;
            }
        }
    }
    need_encoding = (!*bytesmode && c->c_encoding != NULL &&
                     strcmp(c->c_encoding, "utf-8") != 0);
    if (rawmode || strchr(s, '\\') == NULL) {
        if (need_encoding) {
            PyObject *v, *u = PyUnicode_DecodeUTF8(s, len, NULL);
            if (u == NULL || !*bytesmode)
                return u;
            v = PyUnicode_AsEncodedString(u, c->c_encoding, NULL);
            Py_DECREF(u);
            return v;
        } else if (*bytesmode) {
            return PyBytes_FromStringAndSize(s, len);
        } else if (strcmp(c->c_encoding, "utf-8") == 0) {
            return PyUnicode_FromStringAndSize(s, len);
        } else {
            return PyUnicode_DecodeLatin1(s, len, NULL);
        }
    }
    return PyBytes_DecodeEscape(s, len, NULL, 1,
                                 need_encoding ? c->c_encoding : NULL);
}

/* Build a Python string object out of a STRING+ atom.  This takes care of
 * compile-time literal catenation, calling parsestr() on each piece, and
 * pasting the intermediate results together.
 */
static PyObject *
parsestrplus(struct compiling *c, const node *n, int *bytesmode)
{
    PyObject *v;
    int i;
    REQ(CHILD(n, 0), STRING);
    v = parsestr(c, CHILD(n, 0), bytesmode);
    if (v != NULL) {
        /* String literal concatenation */
        for (i = 1; i < NCH(n); i++) {
            PyObject *s;
            int subbm = 0;
            s = parsestr(c, CHILD(n, i), &subbm);
            if (s == NULL)
                goto onError;
            if (*bytesmode != subbm) {
                ast_error(c, n, "cannot mix bytes and nonbytes literals");
                Py_DECREF(s);
                goto onError;
            }
            if (PyBytes_Check(v) && PyBytes_Check(s)) {
                PyBytes_ConcatAndDel(&v, s);
                if (v == NULL)
                    goto onError;
            }
            else {
                PyObject *temp = PyUnicode_Concat(v, s);
                Py_DECREF(s);
                Py_DECREF(v);
                v = temp;
                if (v == NULL)
                    goto onError;
            }
        }
    }
    return v;

  onError:
    Py_XDECREF(v);
    return NULL;
}<|MERGE_RESOLUTION|>--- conflicted
+++ resolved
@@ -3747,8 +3747,7 @@
     int quote = Py_CHARMASK(*s);
     int rawmode = 0;
     int need_encoding;
-<<<<<<< HEAD
-    if (isalpha(quote)) {
+    if (Py_ISALPHA(quote)) {
         while (!*bytesmode || !rawmode) {
             if (quote == 'b' || quote == 'B') {
                 quote = *++s;
@@ -3764,16 +3763,6 @@
             else {
                 break;
             }
-=======
-    if (Py_ISALPHA(quote)) {
-        if (quote == 'b' || quote == 'B') {
-            quote = *++s;
-            *bytesmode = 1;
-        }
-        if (quote == 'r' || quote == 'R') {
-            quote = *++s;
-            rawmode = 1;
->>>>>>> 4de74570
         }
     }
     if (quote != '\'' && quote != '\"') {
