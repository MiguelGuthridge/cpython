--- conflicted
+++ resolved
@@ -4,9 +4,12 @@
 #  include <windows.h>
 #endif
 
-<<<<<<< HEAD
 #ifdef HAVE_LANGINFO_H
 #include <langinfo.h>
+#endif
+
+#ifdef __APPLE__
+extern wchar_t* _Py_DecodeUTF8_surrogateescape(const char *s, Py_ssize_t size);
 #endif
 
 PyObject *
@@ -39,12 +42,6 @@
     Py_RETURN_NONE;
 }
 
-=======
-#ifdef __APPLE__
-extern wchar_t* _Py_DecodeUTF8_surrogateescape(const char *s, Py_ssize_t size);
-#endif
-
->>>>>>> 27b1ca29
 #ifdef HAVE_STAT
 
 /* Decode a byte string from the locale encoding with the
