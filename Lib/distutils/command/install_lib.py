--- conflicted
+++ resolved
@@ -165,17 +165,11 @@
             if ext != PYTHON_SOURCE_EXTENSION:
                 continue
             if self.compile:
-<<<<<<< HEAD
-                bytecode_files.append(imp.cache_from_source(py_file, True))
-            if self.optimize > 0:
-                bytecode_files.append(imp.cache_from_source(py_file, False))
-=======
                 bytecode_files.append(imp.cache_from_source(
                     py_file, debug_override=True))
             if self.optimize > 0:
                 bytecode_files.append(imp.cache_from_source(
                     py_file, debug_override=False))
->>>>>>> 7855a1ab
 
         return bytecode_files
 
