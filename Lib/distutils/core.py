--- conflicted
+++ resolved
@@ -148,13 +148,7 @@
             dist.run_commands()
         except KeyboardInterrupt:
             raise SystemExit("interrupted")
-<<<<<<< HEAD
         except OSError as exc:
-            error = grok_environment_error(exc)
-
-=======
-        except (IOError, os.error) as exc:
->>>>>>> fc773a2d
             if DEBUG:
                 sys.stderr.write("error: %s\n" % (exc,))
                 raise
