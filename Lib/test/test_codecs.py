--- conflicted
+++ resolved
@@ -2217,11 +2217,8 @@
         UTF16BETest,
         UTF8Test,
         UTF8SigTest,
-<<<<<<< HEAD
+        EscapeDecodeTest,
         CP65001Test,
-=======
-        EscapeDecodeTest,
->>>>>>> 26ed2340
         UTF7Test,
         UTF16ExTest,
         ReadBufferTest,
